/*
 * Licensed to the Apache Software Foundation (ASF) under one
 * or more contributor license agreements.  See the NOTICE file
 * distributed with this work for additional information
 * regarding copyright ownership.  The ASF licenses this file
 * to you under the Apache License, Version 2.0 (the
 * "License"); you may not use this file except in compliance
 * with the License.  You may obtain a copy of the License at
 *
 *      http://www.apache.org/licenses/LICENSE-2.0
 *
 * Unless required by applicable law or agreed to in writing, software
 * distributed under the License is distributed on an "AS IS" BASIS,
 * WITHOUT WARRANTIES OR CONDITIONS OF ANY KIND, either express or implied.
 * See the License for the specific language governing permissions and
 * limitations under the License.
 */

package org.apache.hudi.cli.integ;

import org.apache.hudi.avro.HoodieAvroUtils;
import org.apache.hudi.cli.HoodieCLI;
import org.apache.hudi.cli.commands.RepairsCommand;
import org.apache.hudi.cli.commands.TableCommand;
import org.apache.hudi.cli.testutils.AbstractShellIntegrationTest;
import org.apache.hudi.common.model.HoodieBaseFile;
import org.apache.hudi.common.model.HoodieRecord;
import org.apache.hudi.common.model.HoodieTableType;
import org.apache.hudi.common.table.HoodieTableMetaClient;
import org.apache.hudi.common.table.timeline.versioning.TimelineLayoutVersion;
import org.apache.hudi.common.table.view.HoodieTableFileSystemView;
import org.apache.hudi.common.testutils.HoodieTestDataGenerator;
import org.apache.hudi.common.testutils.SchemaTestUtil;
import org.apache.hudi.testutils.HoodieWriteableTestTable;

import org.apache.avro.Schema;
import org.apache.hadoop.fs.FileStatus;
import org.apache.hadoop.fs.Path;
import org.apache.spark.sql.Dataset;
import org.junit.jupiter.api.BeforeEach;
import org.junit.jupiter.api.Test;
import org.springframework.shell.core.CommandResult;

import java.io.IOException;
import java.nio.file.Paths;
import java.util.Arrays;
import java.util.List;
import java.util.stream.Collectors;

import static org.junit.jupiter.api.Assertions.assertEquals;
import static org.junit.jupiter.api.Assertions.assertTrue;

/**
 * Integration test class for {@link RepairsCommand#deduplicate}.
 * <p/>
 * A command use SparkLauncher need load jars under lib which generate during mvn package.
 * Use integration test instead of unit test.
 */
public class ITTestRepairsCommand extends AbstractShellIntegrationTest {

  private String duplicatedPartitionPath;
  private String duplicatedPartitionPathWithUpdates;
  private String duplicatedPartitionPathWithUpserts;
  private String repairedOutputPath;

  @BeforeEach
<<<<<<< HEAD
  public void init() throws IOException, URISyntaxException {
    String tablePath = basePath + File.separator + "test_table";
    duplicatedPartitionPath = tablePath + File.separator + HoodieTestDataGenerator.DEFAULT_FIRST_PARTITION_PATH;
    duplicatedPartitionPathWithUpdates = tablePath + File.separator + HoodieTestDataGenerator.DEFAULT_SECOND_PARTITION_PATH;
    duplicatedPartitionPathWithUpserts = tablePath + File.separator + HoodieTestDataGenerator.DEFAULT_THIRD_PARTITION_PATH;
    repairedOutputPath = basePath + File.separator + "tmp";
=======
  public void init() throws Exception {
    final String tablePath = Paths.get(basePath, "test_table").toString();
    duplicatedPartitionPath = Paths.get(tablePath, HoodieTestDataGenerator.DEFAULT_FIRST_PARTITION_PATH).toString();
    repairedOutputPath = Paths.get(basePath, "tmp").toString();
>>>>>>> 581d5409

    HoodieCLI.conf = jsc.hadoopConfiguration();

    // Create table and connect
    new TableCommand().createTable(
        tablePath, "test_table", HoodieTableType.COPY_ON_WRITE.name(),
        "", TimelineLayoutVersion.VERSION_1, "org.apache.hudi.common.model.HoodieAvroPayload");

    // generate 200 records
    Schema schema = HoodieAvroUtils.addMetadataFields(SchemaTestUtil.getSimpleSchema());
    HoodieWriteableTestTable testTable = HoodieWriteableTestTable.of(HoodieCLI.getTableMetaClient(), schema);

<<<<<<< HEAD
    String fileName1 = "1_0_20160401010101.parquet";
    String fileName2 = "2_0_20160401010101.parquet";
    String secondPartitionFileName1 = "1_1_20160401010101.parquet";
    String secondPartitionFileName2 = "2_1_20160401010101.parquet";
    String thirdPartitionFileName1 = "1_2_20160401010101.parquet";
    String thirdPartitionFileName2 = "2_2_20160401010202.parquet";
    String thirdPartitionFileName3 = "3_2_20160401010202.parquet";

    List<HoodieRecord> hoodieRecords1 = SchemaTestUtil.generateHoodieTestRecords(0, 100, schema);
    HoodieClientTestUtils.writeParquetFile(tablePath, HoodieTestDataGenerator.DEFAULT_FIRST_PARTITION_PATH,
        fileName1, hoodieRecords1, schema, null, false);
    HoodieClientTestUtils.writeParquetFile(tablePath, HoodieTestDataGenerator.DEFAULT_SECOND_PARTITION_PATH,
        secondPartitionFileName1, hoodieRecords1, schema, null, false);
    HoodieClientTestUtils.writeParquetFile(tablePath, HoodieTestDataGenerator.DEFAULT_THIRD_PARTITION_PATH,
        thirdPartitionFileName1, hoodieRecords1, schema, null, false);
    List<HoodieRecord> hoodieRecords2 = SchemaTestUtil.generateHoodieTestRecords(100, 100, schema);
    HoodieClientTestUtils.writeParquetFile(tablePath, HoodieTestDataGenerator.DEFAULT_FIRST_PARTITION_PATH,
        fileName2, hoodieRecords2, schema, null, false);

    // generate commit file
    String fileId1 = UUID.randomUUID().toString();
    String testWriteToken = "1-0-1";
    String commitTime = FSUtils.getCommitTime(fileName1);
    Files.createFile(Paths.get(duplicatedPartitionPath + "/"
        + FSUtils.makeLogFileName(fileId1, HoodieLogFile.DELTA_EXTENSION, commitTime, 1, testWriteToken)));
    Files.createFile(Paths.get(tablePath + "/.hoodie/" + commitTime + ".commit"));

    // read records and get 10 to generate duplicates
    Dataset df = sqlContext.read().parquet(duplicatedPartitionPath);
    Dataset secondPartitionDf = sqlContext.read().parquet(duplicatedPartitionPathWithUpdates);
    Dataset thirdPartitionDf = sqlContext.read().parquet(duplicatedPartitionPathWithUpserts);
    secondPartitionDf.limit(10).withColumn("_hoodie_commit_time", lit("20160401010101"))
      .write().parquet(duplicatedPartitionPathWithUpdates + File.separator + secondPartitionFileName2);
    thirdPartitionDf.limit(10).withColumn("_hoodie_commit_time", lit("20160401010202")).withColumn("_hoodie_file_name", lit(thirdPartitionFileName2))
      .write().parquet(duplicatedPartitionPathWithUpserts + File.separator + thirdPartitionFileName2);
    thirdPartitionDf.limit(10).withColumn("_hoodie_commit_time", lit("20160401010202")).withColumn("_hoodie_file_name", lit(thirdPartitionFileName3))
      .write().parquet(duplicatedPartitionPathWithUpserts + File.separator + thirdPartitionFileName3);

    String fileName3 = "3_0_20160401010202.parquet";
    commitTime = FSUtils.getCommitTime(fileName3);
    df.limit(10).withColumn("_hoodie_commit_time", lit(commitTime))
        .write().parquet(duplicatedPartitionPath + File.separator + fileName3);
    Files.createFile(Paths.get(tablePath + "/.hoodie/" + commitTime + ".commit"));
=======
    HoodieRecord[] hoodieRecords1 = SchemaTestUtil.generateHoodieTestRecords(0, 100, schema).toArray(new HoodieRecord[100]);
    HoodieRecord[] hoodieRecords2 = SchemaTestUtil.generateHoodieTestRecords(100, 100, schema).toArray(new HoodieRecord[100]);
    testTable.addCommit("20160401010101")
        .withInserts(HoodieTestDataGenerator.DEFAULT_FIRST_PARTITION_PATH, "1", hoodieRecords1)
        .withInserts(HoodieTestDataGenerator.DEFAULT_FIRST_PARTITION_PATH, "2", hoodieRecords2)
        .withLogFile(HoodieTestDataGenerator.DEFAULT_FIRST_PARTITION_PATH);

    // read records and get 10 to generate duplicates
    HoodieRecord[] dupRecords = Arrays.copyOf(hoodieRecords1, 10);
    testTable.addCommit("20160401010202")
        .withInserts(HoodieTestDataGenerator.DEFAULT_FIRST_PARTITION_PATH, "3", dupRecords);
>>>>>>> 581d5409

    metaClient = HoodieTableMetaClient.reload(HoodieCLI.getTableMetaClient());
  }

  /**
   * Test case for dry run deduplicate.
   */
  @Test
  public void testDeduplicateWithInserts() throws IOException {
    // get fs and check number of latest files
    HoodieTableFileSystemView fsView = new HoodieTableFileSystemView(metaClient,
        metaClient.getActiveTimeline().getCommitTimeline().filterCompletedInstants(),
        fs.listStatus(new Path(duplicatedPartitionPath)));
    List<String> filteredStatuses = fsView.getLatestBaseFiles().map(HoodieBaseFile::getPath).collect(Collectors.toList());
    assertEquals(3, filteredStatuses.size(), "There should be 3 files.");

    // Before deduplicate, all files contain 210 records
    String[] files = filteredStatuses.toArray(new String[0]);
    Dataset df = sqlContext.read().parquet(files);
    assertEquals(210, df.count());

    String partitionPath = HoodieTestDataGenerator.DEFAULT_FIRST_PARTITION_PATH;
    String cmdStr = String.format("repair deduplicate --duplicatedPartitionPath %s --repairedOutputPath %s --sparkMaster %s",
        partitionPath, repairedOutputPath, "local");
    CommandResult cr = getShell().executeCommand(cmdStr);
    assertTrue(cr.isSuccess());
    assertEquals(RepairsCommand.DEDUPLICATE_RETURN_PREFIX + repairedOutputPath, cr.getResult().toString());

    // After deduplicate, there are 200 records
    FileStatus[] fileStatus = fs.listStatus(new Path(repairedOutputPath));
    files = Arrays.stream(fileStatus).map(status -> status.getPath().toString()).toArray(String[]::new);
    Dataset result = sqlContext.read().parquet(files);
    assertEquals(200, result.count());
  }

  @Test
  public void testDeduplicateWithUpdates() throws IOException {
    HoodieTableFileSystemView fsView = new HoodieTableFileSystemView(metaClient,
        metaClient.getActiveTimeline().getCommitTimeline().filterCompletedInstants(),
        fs.listStatus(new Path(duplicatedPartitionPathWithUpdates)));
    List<String> filteredStatuses = fsView.getLatestBaseFiles().map(HoodieBaseFile::getPath).collect(Collectors.toList());
    assertEquals(2, filteredStatuses.size(), "There should be 2 files.");

    // Before deduplicate, all files contain 110 records
    String[] files = filteredStatuses.toArray(new String[0]);
    Dataset df = sqlContext.read().parquet(files);
    assertEquals(110, df.count());

    String partitionPath = HoodieTestDataGenerator.DEFAULT_SECOND_PARTITION_PATH;
    String cmdStr = String.format("repair deduplicate --duplicatedPartitionPath %s --repairedOutputPath %s --sparkMaster %s --dedupeType %s",
        partitionPath, repairedOutputPath, "local", "update_type");
    CommandResult cr = getShell().executeCommand(cmdStr);
    assertTrue(cr.isSuccess());
    assertEquals(RepairsCommand.DEDUPLICATE_RETURN_PREFIX + repairedOutputPath, cr.getResult().toString());

    // After deduplicate, there are 100 records
    FileStatus[] fileStatus = fs.listStatus(new Path(repairedOutputPath));
    files = Arrays.stream(fileStatus).map(status -> status.getPath().toString()).toArray(String[]::new);
    Dataset result = sqlContext.read().parquet(files);
    assertEquals(100, result.count());
  }

  @Test
  public void testDeduplicateWithUpserts() throws IOException {
    HoodieTableFileSystemView fsView = new HoodieTableFileSystemView(metaClient,
        metaClient.getActiveTimeline().getCommitTimeline().filterCompletedInstants(),
        fs.listStatus(new Path(duplicatedPartitionPathWithUpserts)));
    List<String> filteredStatuses = fsView.getLatestBaseFiles().map(HoodieBaseFile::getPath).collect(Collectors.toList());
    assertEquals(3, filteredStatuses.size(), "There should be 3 files.");

    // Before deduplicate, all files contain 120 records
    String[] files = filteredStatuses.toArray(new String[0]);
    Dataset df = sqlContext.read().parquet(files);
    assertEquals(120, df.count());

    String partitionPath = HoodieTestDataGenerator.DEFAULT_THIRD_PARTITION_PATH;
    String cmdStr = String.format("repair deduplicate --duplicatedPartitionPath %s --repairedOutputPath %s --sparkMaster %s --dedupeType %s",
        partitionPath, repairedOutputPath, "local", "upsert_type");
    CommandResult cr = getShell().executeCommand(cmdStr);
    assertTrue(cr.isSuccess());
    assertEquals(RepairsCommand.DEDUPLICATE_RETURN_PREFIX + repairedOutputPath, cr.getResult().toString());

    // After deduplicate, there are 100 records
    FileStatus[] fileStatus = fs.listStatus(new Path(repairedOutputPath));
    files = Arrays.stream(fileStatus).map(status -> status.getPath().toString()).toArray(String[]::new);
    Dataset result = sqlContext.read().parquet(files);
    assertEquals(100, result.count());
  }

  /**
   * Test case for real run deduplicate.
   */
  @Test
  public void testDeduplicateWithReal() throws IOException {
    // get fs and check number of latest files
    HoodieTableFileSystemView fsView = new HoodieTableFileSystemView(metaClient,
        metaClient.getActiveTimeline().getCommitTimeline().filterCompletedInstants(),
        fs.listStatus(new Path(duplicatedPartitionPath)));
    List<String> filteredStatuses = fsView.getLatestBaseFiles().map(HoodieBaseFile::getPath).collect(Collectors.toList());
    assertEquals(3, filteredStatuses.size(), "There should be 3 files.");

    // Before deduplicate, all files contain 210 records
    String[] files = filteredStatuses.toArray(new String[0]);
    Dataset df = sqlContext.read().parquet(files);
    assertEquals(210, df.count());

    String partitionPath = HoodieTestDataGenerator.DEFAULT_FIRST_PARTITION_PATH;
    String cmdStr = String.format("repair deduplicate --duplicatedPartitionPath %s --repairedOutputPath %s"
        + " --sparkMaster %s --dryrun %s", partitionPath, repairedOutputPath, "local", false);
    CommandResult cr = getShell().executeCommand(cmdStr);
    assertTrue(cr.isSuccess());
    assertEquals(RepairsCommand.DEDUPLICATE_RETURN_PREFIX + partitionPath, cr.getResult().toString());

    // After deduplicate, there are 200 records under partition path
    FileStatus[] fileStatus = fs.listStatus(new Path(duplicatedPartitionPath));
    files = Arrays.stream(fileStatus).map(status -> status.getPath().toString()).toArray(String[]::new);
    Dataset result = sqlContext.read().parquet(files);
    assertEquals(200, result.count());
  }
}<|MERGE_RESOLUTION|>--- conflicted
+++ resolved
@@ -64,19 +64,12 @@
   private String repairedOutputPath;
 
   @BeforeEach
-<<<<<<< HEAD
-  public void init() throws IOException, URISyntaxException {
-    String tablePath = basePath + File.separator + "test_table";
-    duplicatedPartitionPath = tablePath + File.separator + HoodieTestDataGenerator.DEFAULT_FIRST_PARTITION_PATH;
-    duplicatedPartitionPathWithUpdates = tablePath + File.separator + HoodieTestDataGenerator.DEFAULT_SECOND_PARTITION_PATH;
-    duplicatedPartitionPathWithUpserts = tablePath + File.separator + HoodieTestDataGenerator.DEFAULT_THIRD_PARTITION_PATH;
-    repairedOutputPath = basePath + File.separator + "tmp";
-=======
   public void init() throws Exception {
     final String tablePath = Paths.get(basePath, "test_table").toString();
     duplicatedPartitionPath = Paths.get(tablePath, HoodieTestDataGenerator.DEFAULT_FIRST_PARTITION_PATH).toString();
+    duplicatedPartitionPathWithUpdates = Paths.get(tablePath, HoodieTestDataGenerator.DEFAULT_SECOND_PARTITION_PATH).toString();
+    duplicatedPartitionPathWithUpserts = Paths.get(tablePath, HoodieTestDataGenerator.DEFAULT_THIRD_PARTITION_PATH).toString();
     repairedOutputPath = Paths.get(basePath, "tmp").toString();
->>>>>>> 581d5409
 
     HoodieCLI.conf = jsc.hadoopConfiguration();
 
@@ -89,51 +82,6 @@
     Schema schema = HoodieAvroUtils.addMetadataFields(SchemaTestUtil.getSimpleSchema());
     HoodieWriteableTestTable testTable = HoodieWriteableTestTable.of(HoodieCLI.getTableMetaClient(), schema);
 
-<<<<<<< HEAD
-    String fileName1 = "1_0_20160401010101.parquet";
-    String fileName2 = "2_0_20160401010101.parquet";
-    String secondPartitionFileName1 = "1_1_20160401010101.parquet";
-    String secondPartitionFileName2 = "2_1_20160401010101.parquet";
-    String thirdPartitionFileName1 = "1_2_20160401010101.parquet";
-    String thirdPartitionFileName2 = "2_2_20160401010202.parquet";
-    String thirdPartitionFileName3 = "3_2_20160401010202.parquet";
-
-    List<HoodieRecord> hoodieRecords1 = SchemaTestUtil.generateHoodieTestRecords(0, 100, schema);
-    HoodieClientTestUtils.writeParquetFile(tablePath, HoodieTestDataGenerator.DEFAULT_FIRST_PARTITION_PATH,
-        fileName1, hoodieRecords1, schema, null, false);
-    HoodieClientTestUtils.writeParquetFile(tablePath, HoodieTestDataGenerator.DEFAULT_SECOND_PARTITION_PATH,
-        secondPartitionFileName1, hoodieRecords1, schema, null, false);
-    HoodieClientTestUtils.writeParquetFile(tablePath, HoodieTestDataGenerator.DEFAULT_THIRD_PARTITION_PATH,
-        thirdPartitionFileName1, hoodieRecords1, schema, null, false);
-    List<HoodieRecord> hoodieRecords2 = SchemaTestUtil.generateHoodieTestRecords(100, 100, schema);
-    HoodieClientTestUtils.writeParquetFile(tablePath, HoodieTestDataGenerator.DEFAULT_FIRST_PARTITION_PATH,
-        fileName2, hoodieRecords2, schema, null, false);
-
-    // generate commit file
-    String fileId1 = UUID.randomUUID().toString();
-    String testWriteToken = "1-0-1";
-    String commitTime = FSUtils.getCommitTime(fileName1);
-    Files.createFile(Paths.get(duplicatedPartitionPath + "/"
-        + FSUtils.makeLogFileName(fileId1, HoodieLogFile.DELTA_EXTENSION, commitTime, 1, testWriteToken)));
-    Files.createFile(Paths.get(tablePath + "/.hoodie/" + commitTime + ".commit"));
-
-    // read records and get 10 to generate duplicates
-    Dataset df = sqlContext.read().parquet(duplicatedPartitionPath);
-    Dataset secondPartitionDf = sqlContext.read().parquet(duplicatedPartitionPathWithUpdates);
-    Dataset thirdPartitionDf = sqlContext.read().parquet(duplicatedPartitionPathWithUpserts);
-    secondPartitionDf.limit(10).withColumn("_hoodie_commit_time", lit("20160401010101"))
-      .write().parquet(duplicatedPartitionPathWithUpdates + File.separator + secondPartitionFileName2);
-    thirdPartitionDf.limit(10).withColumn("_hoodie_commit_time", lit("20160401010202")).withColumn("_hoodie_file_name", lit(thirdPartitionFileName2))
-      .write().parquet(duplicatedPartitionPathWithUpserts + File.separator + thirdPartitionFileName2);
-    thirdPartitionDf.limit(10).withColumn("_hoodie_commit_time", lit("20160401010202")).withColumn("_hoodie_file_name", lit(thirdPartitionFileName3))
-      .write().parquet(duplicatedPartitionPathWithUpserts + File.separator + thirdPartitionFileName3);
-
-    String fileName3 = "3_0_20160401010202.parquet";
-    commitTime = FSUtils.getCommitTime(fileName3);
-    df.limit(10).withColumn("_hoodie_commit_time", lit(commitTime))
-        .write().parquet(duplicatedPartitionPath + File.separator + fileName3);
-    Files.createFile(Paths.get(tablePath + "/.hoodie/" + commitTime + ".commit"));
-=======
     HoodieRecord[] hoodieRecords1 = SchemaTestUtil.generateHoodieTestRecords(0, 100, schema).toArray(new HoodieRecord[100]);
     HoodieRecord[] hoodieRecords2 = SchemaTestUtil.generateHoodieTestRecords(100, 100, schema).toArray(new HoodieRecord[100]);
     testTable.addCommit("20160401010101")
@@ -141,11 +89,16 @@
         .withInserts(HoodieTestDataGenerator.DEFAULT_FIRST_PARTITION_PATH, "2", hoodieRecords2)
         .withLogFile(HoodieTestDataGenerator.DEFAULT_FIRST_PARTITION_PATH);
 
-    // read records and get 10 to generate duplicates
-    HoodieRecord[] dupRecords = Arrays.copyOf(hoodieRecords1, 10);
-    testTable.addCommit("20160401010202")
+    testTable.withInserts(HoodieTestDataGenerator.DEFAULT_SECOND_PARTITION_PATH, "4", hoodieRecords1)
+            .withInserts(HoodieTestDataGenerator.DEFAULT_THIRD_PARTITION_PATH, "6", hoodieRecords1);
+
+      // read records and get 10 to generate duplicates
+      HoodieRecord[] dupRecords = Arrays.copyOf(hoodieRecords1, 10);
+      testTable.withInserts(HoodieTestDataGenerator.DEFAULT_SECOND_PARTITION_PATH, "5", dupRecords);
+      testTable.addCommit("20160401010202")
         .withInserts(HoodieTestDataGenerator.DEFAULT_FIRST_PARTITION_PATH, "3", dupRecords);
->>>>>>> 581d5409
+      testTable.withInserts(HoodieTestDataGenerator.DEFAULT_THIRD_PARTITION_PATH, "7", dupRecords)
+              .withInserts(HoodieTestDataGenerator.DEFAULT_THIRD_PARTITION_PATH, "8", dupRecords);
 
     metaClient = HoodieTableMetaClient.reload(HoodieCLI.getTableMetaClient());
   }
