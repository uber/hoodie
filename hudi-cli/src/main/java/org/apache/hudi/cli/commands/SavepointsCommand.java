/*
 * Licensed to the Apache Software Foundation (ASF) under one
 * or more contributor license agreements.  See the NOTICE file
 * distributed with this work for additional information
 * regarding copyright ownership.  The ASF licenses this file
 * to you under the Apache License, Version 2.0 (the
 * "License"); you may not use this file except in compliance
 * with the License.  You may obtain a copy of the License at
 *
 *      http://www.apache.org/licenses/LICENSE-2.0
 *
 * Unless required by applicable law or agreed to in writing, software
 * distributed under the License is distributed on an "AS IS" BASIS,
 * WITHOUT WARRANTIES OR CONDITIONS OF ANY KIND, either express or implied.
 * See the License for the specific language governing permissions and
 * limitations under the License.
 */

package org.apache.hudi.cli.commands;

import org.apache.hudi.client.HoodieWriteClient;
import org.apache.hudi.cli.HoodieCLI;
import org.apache.hudi.cli.HoodiePrintHelper;
import org.apache.hudi.cli.utils.InputStreamConsumer;
import org.apache.hudi.cli.utils.SparkUtil;
import org.apache.hudi.common.table.HoodieTableMetaClient;
import org.apache.hudi.common.table.HoodieTimeline;
import org.apache.hudi.common.table.timeline.HoodieActiveTimeline;
import org.apache.hudi.common.table.timeline.HoodieInstant;
import org.apache.hudi.config.HoodieIndexConfig;
import org.apache.hudi.config.HoodieWriteConfig;
import org.apache.hudi.exception.HoodieException;
import org.apache.hudi.index.HoodieIndex;

import org.apache.hudi.utilities.HoodieRollback;
import org.apache.spark.api.java.JavaSparkContext;
import org.apache.spark.launcher.SparkLauncher;
import org.springframework.shell.core.CommandMarker;
import org.springframework.shell.core.annotation.CliCommand;
import org.springframework.shell.core.annotation.CliOption;
import org.springframework.stereotype.Component;

import java.util.List;
import java.util.stream.Collectors;

/**
 * CLI command to display savepoint options.
 */
@Component
public class SavepointsCommand implements CommandMarker {

  @CliCommand(value = "savepoints show", help = "Show the savepoints")
  public String showSavepoints() {
    HoodieActiveTimeline activeTimeline = HoodieCLI.getTableMetaClient().getActiveTimeline();
    HoodieTimeline timeline = activeTimeline.getSavePointTimeline().filterCompletedInstants();
    List<HoodieInstant> commits = timeline.getReverseOrderedInstants().collect(Collectors.toList());
    String[][] rows = new String[commits.size()][];
    for (int i = 0; i < commits.size(); i++) {
      HoodieInstant commit = commits.get(i);
      rows[i] = new String[] {commit.getTimestamp()};
    }
    return HoodiePrintHelper.print(new String[] {"SavepointTime"}, rows);
  }

  @CliCommand(value = "savepoint create", help = "Savepoint a commit")
  public String savepoint(@CliOption(key = {"commit"}, help = "Commit to savepoint") final String commitTime,
      @CliOption(key = {"user"}, unspecifiedDefaultValue = "default", help = "User who is creating the savepoint") final String user,
      @CliOption(key = {"comments"}, unspecifiedDefaultValue = "default", help = "Comments for creating the savepoint") final String comments)
      throws Exception {
    HoodieTableMetaClient metaClient = HoodieCLI.getTableMetaClient();
    HoodieActiveTimeline activeTimeline = metaClient.getActiveTimeline();
    HoodieTimeline timeline = activeTimeline.getCommitTimeline().filterCompletedInstants();
    HoodieInstant commitInstant = new HoodieInstant(false, HoodieTimeline.COMMIT_ACTION, commitTime);

    if (!timeline.containsInstant(commitInstant)) {
      return "Commit " + commitTime + " not found in Commits " + timeline;
    }

    String result;
    try (JavaSparkContext jsc = SparkUtil.initJavaSparkConf("Create Savepoint")) {
      HoodieWriteClient client = createHoodieClient(jsc, metaClient.getBasePath());
      if (client.savepoint(commitTime, user, comments)) {
        // Refresh the current
        refreshMetaClient();
        result = String.format("The commit \"%s\" has been savepointed.", commitTime);
      } else {
        result = String.format("Failed: Could not savepoint commit \"%s\".", commitTime);
      }
    }
    return result;
  }

  @CliCommand(value = "savepoint rollback", help = "Savepoint a commit")
  public String rollbackToSavepoint(
      @CliOption(key = {"savepoint"}, help = "Savepoint to rollback") final String commitTime,
      @CliOption(key = {"sparkProperties"}, help = "Spark Properties File Path") final String sparkPropertiesPath)
      throws Exception {
    HoodieTableMetaClient metaClient = HoodieCLI.getTableMetaClient();
    if (metaClient.getActiveTimeline().getSavePointTimeline().filterCompletedInstants().empty()) {
      throw new HoodieException("There are no completed instants to run rollback");
    }
    HoodieActiveTimeline activeTimeline = metaClient.getActiveTimeline();
    HoodieTimeline timeline = activeTimeline.getCommitTimeline().filterCompletedInstants();
    HoodieInstant commitInstant = new HoodieInstant(false, HoodieTimeline.COMMIT_ACTION, commitTime);

    if (!timeline.containsInstant(commitInstant)) {
      return "Commit " + commitTime + " not found in Commits " + timeline;
    }

    SparkLauncher sparkLauncher = SparkUtil.initLauncher(sparkPropertiesPath);
    HoodieRollback.Config config = new HoodieRollback.Config();
    config.basePath = HoodieCLI.getTableMetaClient().getBasePath();
    config.savepointTime = commitTime;
    String[] commandConfig =
      config.getCommandConfigsAsStringArray(SparkMain.SparkCommand.ROLLBACK_TO_SAVEPOINT.name());

    sparkLauncher.addAppArgs(commandConfig);
    Process process = sparkLauncher.launch();
    InputStreamConsumer.captureOutput(process);
    int exitCode = process.waitFor();
    // Refresh the current
    refreshMetaClient();
    if (exitCode != 0) {
      return "Savepoint " + commitTime + " failed to roll back";
    }
    return "Savepoint " + commitTime + " rolled back";
  }

  @CliCommand(value = "savepoints refresh", help = "Refresh the savepoints")
  public String refreshMetaClient() {
    HoodieCLI.refreshTableMetadata();
    return "Metadata for table " + HoodieCLI.getTableMetaClient().getTableConfig().getTableName() + " refreshed.";
  }

<<<<<<< HEAD
  private static HoodieWriteClient createHoodieClient(JavaSparkContext jsc, String basePath) {
=======
  @CliCommand(value = "savepoint delete", help = "Delete the savepoint")
  public String deleteSavepoint(@CliOption(key = {"commit"}, help = "Delete a savepoint") final String commitTime) throws Exception {
    HoodieTableMetaClient metaClient = HoodieCLI.getTableMetaClient();
    HoodieTimeline completedInstants = metaClient.getActiveTimeline().getSavePointTimeline().filterCompletedInstants();
    if (completedInstants.empty()) {
      throw new HoodieException("There are no completed savepoint to run delete");
    }
    HoodieInstant savePoint = new HoodieInstant(false, HoodieTimeline.SAVEPOINT_ACTION, commitTime);

    if (!completedInstants.containsInstant(savePoint)) {
      return "Commit " + commitTime + " not found in Commits " + completedInstants;
    }

    try (JavaSparkContext jsc = SparkUtil.initJavaSparkConf("Delete Savepoint")) {
      HoodieWriteClient client = createHoodieClient(jsc, metaClient.getBasePath());
      client.deleteSavepoint(commitTime);
      refreshMetaClient();
    }
    return "Savepoint " + commitTime + " deleted";
  }

  private static HoodieWriteClient createHoodieClient(JavaSparkContext jsc, String basePath) throws Exception {
>>>>>>> fb7fba36
    HoodieWriteConfig config = HoodieWriteConfig.newBuilder().withPath(basePath)
        .withIndexConfig(HoodieIndexConfig.newBuilder().withIndexType(HoodieIndex.IndexType.BLOOM).build()).build();
    return new HoodieWriteClient(jsc, config, false);
  }

}<|MERGE_RESOLUTION|>--- conflicted
+++ resolved
@@ -132,9 +132,6 @@
     return "Metadata for table " + HoodieCLI.getTableMetaClient().getTableConfig().getTableName() + " refreshed.";
   }
 
-<<<<<<< HEAD
-  private static HoodieWriteClient createHoodieClient(JavaSparkContext jsc, String basePath) {
-=======
   @CliCommand(value = "savepoint delete", help = "Delete the savepoint")
   public String deleteSavepoint(@CliOption(key = {"commit"}, help = "Delete a savepoint") final String commitTime) throws Exception {
     HoodieTableMetaClient metaClient = HoodieCLI.getTableMetaClient();
@@ -157,7 +154,6 @@
   }
 
   private static HoodieWriteClient createHoodieClient(JavaSparkContext jsc, String basePath) throws Exception {
->>>>>>> fb7fba36
     HoodieWriteConfig config = HoodieWriteConfig.newBuilder().withPath(basePath)
         .withIndexConfig(HoodieIndexConfig.newBuilder().withIndexType(HoodieIndex.IndexType.BLOOM).build()).build();
     return new HoodieWriteClient(jsc, config, false);
