/*
 * Licensed to the Apache Software Foundation (ASF) under one
 * or more contributor license agreements.  See the NOTICE file
 * distributed with this work for additional information
 * regarding copyright ownership.  The ASF licenses this file
 * to you under the Apache License, Version 2.0 (the
 * "License"); you may not use this file except in compliance
 * with the License.  You may obtain a copy of the License at
 *
 *      http://www.apache.org/licenses/LICENSE-2.0
 *
 * Unless required by applicable law or agreed to in writing, software
 * distributed under the License is distributed on an "AS IS" BASIS,
 * WITHOUT WARRANTIES OR CONDITIONS OF ANY KIND, either express or implied.
 * See the License for the specific language governing permissions and
 * limitations under the License.
 */

package org.apache.hudi.cli.commands;

import org.apache.hudi.CompactionAdminClient.RenameOpResult;
import org.apache.hudi.CompactionAdminClient.ValidationOpResult;
import org.apache.hudi.avro.model.HoodieCompactionOperation;
import org.apache.hudi.avro.model.HoodieCompactionPlan;
import org.apache.hudi.cli.HoodieCLI;
import org.apache.hudi.cli.HoodiePrintHelper;
import org.apache.hudi.cli.TableHeader;
import org.apache.hudi.cli.commands.SparkMain.SparkCommand;
import org.apache.hudi.cli.utils.InputStreamConsumer;
import org.apache.hudi.cli.utils.SparkUtil;
import org.apache.hudi.common.model.HoodieTableType;
import org.apache.hudi.common.table.HoodieTableMetaClient;
import org.apache.hudi.common.table.HoodieTimeline;
import org.apache.hudi.common.table.timeline.HoodieActiveTimeline;
import org.apache.hudi.common.table.timeline.HoodieInstant;
import org.apache.hudi.common.table.timeline.HoodieInstant.State;
import org.apache.hudi.common.util.AvroUtils;
import org.apache.hudi.common.util.Option;
import org.apache.hudi.exception.HoodieException;
import org.apache.hudi.exception.HoodieIOException;

import org.apache.hadoop.fs.FSDataInputStream;
import org.apache.hadoop.fs.FileSystem;
import org.apache.hadoop.fs.Path;
import org.apache.hudi.func.OperationResult;
import org.apache.log4j.LogManager;
import org.apache.log4j.Logger;
import org.apache.spark.launcher.SparkLauncher;
import org.apache.spark.util.Utils;
import org.springframework.shell.core.CommandMarker;
import org.springframework.shell.core.annotation.CliCommand;
import org.springframework.shell.core.annotation.CliOption;
import org.springframework.stereotype.Component;

import java.io.IOException;
import java.io.ObjectInputStream;
import java.util.ArrayList;
import java.util.HashMap;
import java.util.List;
import java.util.Map;
import java.util.Set;
import java.util.UUID;
import java.util.function.Function;
import java.util.stream.Collectors;

/**
 * CLI command to display compaction related options.
 */
@Component
public class CompactionCommand implements CommandMarker {

  private static final Logger LOG = LogManager.getLogger(CompactionCommand.class);

  private static final String TMP_DIR = "/tmp/";

  private HoodieTableMetaClient checkAndGetMetaClient() {
    HoodieTableMetaClient client = HoodieCLI.getTableMetaClient();
    if (client.getTableType() != HoodieTableType.MERGE_ON_READ) {
      throw new HoodieException("Compactions can only be run for table type : MERGE_ON_READ");
    }
    return client;
  }

  @CliCommand(value = "compactions show all", help = "Shows all compactions that are in active timeline")
  public String compactionsAll(
      @CliOption(key = {"includeExtraMetadata"}, help = "Include extra metadata",
          unspecifiedDefaultValue = "false") final boolean includeExtraMetadata,
      @CliOption(key = {"limit"}, help = "Limit commits",
          unspecifiedDefaultValue = "-1") final Integer limit,
      @CliOption(key = {"sortBy"}, help = "Sorting Field", unspecifiedDefaultValue = "") final String sortByField,
      @CliOption(key = {"desc"}, help = "Ordering", unspecifiedDefaultValue = "false") final boolean descending,
      @CliOption(key = {"headeronly"}, help = "Print Header Only",
          unspecifiedDefaultValue = "false") final boolean headerOnly)
      throws IOException {
    HoodieTableMetaClient client = checkAndGetMetaClient();
    HoodieActiveTimeline activeTimeline = client.getActiveTimeline();
    HoodieTimeline timeline = activeTimeline.getCommitsAndCompactionTimeline();
    HoodieTimeline commitTimeline = activeTimeline.getCommitTimeline().filterCompletedInstants();
    Set<String> committed = commitTimeline.getInstants().map(HoodieInstant::getTimestamp).collect(Collectors.toSet());

    List<HoodieInstant> instants = timeline.getReverseOrderedInstants().collect(Collectors.toList());
    List<Comparable[]> rows = new ArrayList<>();
    for (HoodieInstant instant : instants) {
      HoodieCompactionPlan compactionPlan = null;
      if (!instant.getAction().equals(HoodieTimeline.COMPACTION_ACTION)) {
        try {
          // This could be a completed compaction. Assume a compaction request file is present but skip if fails
          compactionPlan = AvroUtils.deserializeCompactionPlan(
                  activeTimeline.readPlanAsBytes(
                          HoodieTimeline.getCompactionRequestedInstant(instant.getTimestamp())).get());
        } catch (HoodieIOException ioe) {
          // SKIP
        }
      } else {
        compactionPlan = AvroUtils.deserializeCompactionPlan(activeTimeline.readPlanAsBytes(
            HoodieTimeline.getCompactionRequestedInstant(instant.getTimestamp())).get());
      }

      if (null != compactionPlan) {
        State state = instant.getState();
        if (committed.contains(instant.getTimestamp())) {
          state = State.COMPLETED;
        }
        if (includeExtraMetadata) {
          rows.add(new Comparable[]{instant.getTimestamp(), state.toString(),
                  compactionPlan.getOperations() == null ? 0 : compactionPlan.getOperations().size(),
                  compactionPlan.getExtraMetadata().toString()});
        } else {
          rows.add(new Comparable[]{instant.getTimestamp(), state.toString(),
                  compactionPlan.getOperations() == null ? 0 : compactionPlan.getOperations().size()});
        }
      }
    }

    Map<String, Function<Object, String>> fieldNameToConverterMap = new HashMap<>();
    TableHeader header = new TableHeader().addTableHeaderField("Compaction Instant Time").addTableHeaderField("State")
        .addTableHeaderField("Total FileIds to be Compacted");
    if (includeExtraMetadata) {
      header = header.addTableHeaderField("Extra Metadata");
    }
    return HoodiePrintHelper.print(header, fieldNameToConverterMap, sortByField, descending, limit, headerOnly, rows);
  }

  @CliCommand(value = "compaction show", help = "Shows compaction details for a specific compaction instant")
  public String compactionShow(
      @CliOption(key = "instant", mandatory = true,
          help = "Base path for the target hoodie dataset") final String compactionInstantTime,
      @CliOption(key = {"limit"}, help = "Limit commits",
          unspecifiedDefaultValue = "-1") final Integer limit,
      @CliOption(key = {"sortBy"}, help = "Sorting Field", unspecifiedDefaultValue = "") final String sortByField,
      @CliOption(key = {"desc"}, help = "Ordering", unspecifiedDefaultValue = "false") final boolean descending,
      @CliOption(key = {"headeronly"}, help = "Print Header Only",
          unspecifiedDefaultValue = "false") final boolean headerOnly)
      throws Exception {
    HoodieTableMetaClient client = checkAndGetMetaClient();
    HoodieActiveTimeline activeTimeline = client.getActiveTimeline();
    HoodieCompactionPlan compactionPlan = AvroUtils.deserializeCompactionPlan(
        activeTimeline.readPlanAsBytes(
            HoodieTimeline.getCompactionRequestedInstant(compactionInstantTime)).get());

    List<Comparable[]> rows = new ArrayList<>();
    if ((null != compactionPlan) && (null != compactionPlan.getOperations())) {
      for (HoodieCompactionOperation op : compactionPlan.getOperations()) {
        rows.add(new Comparable[] {op.getPartitionPath(), op.getFileId(), op.getBaseInstantTime(), op.getDataFilePath(),
            op.getDeltaFilePaths().size(), op.getMetrics() == null ? "" : op.getMetrics().toString()});
      }
    }

    Map<String, Function<Object, String>> fieldNameToConverterMap = new HashMap<>();
    TableHeader header = new TableHeader().addTableHeaderField("Partition Path").addTableHeaderField("File Id")
        .addTableHeaderField("Base Instant").addTableHeaderField("Data File Path")
        .addTableHeaderField("Total Delta Files").addTableHeaderField("getMetrics");
    return HoodiePrintHelper.print(header, fieldNameToConverterMap, sortByField, descending, limit, headerOnly, rows);
  }

  @CliCommand(value = "compaction schedule", help = "Schedule Compaction")
  public String scheduleCompact(@CliOption(key = "sparkMemory", unspecifiedDefaultValue = "1G",
      help = "Spark executor memory") final String sparkMemory) throws Exception {
    HoodieTableMetaClient client = checkAndGetMetaClient();
    boolean initialized = HoodieCLI.initConf();
    HoodieCLI.initFS(initialized);

    // First get a compaction instant time and pass it to spark launcher for scheduling compaction
    String compactionInstantTime = HoodieActiveTimeline.createNewInstantTime();

    String sparkPropertiesPath =
        Utils.getDefaultPropertiesFile(scala.collection.JavaConversions.propertiesAsScalaMap(System.getProperties()));
    SparkLauncher sparkLauncher = SparkUtil.initLauncher(sparkPropertiesPath);
    sparkLauncher.addAppArgs(SparkCommand.COMPACT_SCHEDULE.toString(), client.getBasePath(),
        client.getTableConfig().getTableName(), compactionInstantTime, sparkMemory);
    Process process = sparkLauncher.launch();
    InputStreamConsumer.captureOutput(process);
    int exitCode = process.waitFor();
    if (exitCode != 0) {
      return "Failed to run compaction for " + compactionInstantTime;
    }
    return "Compaction successfully completed for " + compactionInstantTime;
  }

  @CliCommand(value = "compaction run", help = "Run Compaction for given instant time")
  public String compact(
      @CliOption(key = {"parallelism"}, mandatory = true,
          help = "Parallelism for hoodie compaction") final String parallelism,
      @CliOption(key = "schemaFilePath", mandatory = true,
          help = "Path for Avro schema file") final String schemaFilePath,
      @CliOption(key = "sparkMemory", unspecifiedDefaultValue = "4G",
          help = "Spark executor memory") final String sparkMemory,
      @CliOption(key = "retry", unspecifiedDefaultValue = "1", help = "Number of retries") final String retry,
      @CliOption(key = "compactionInstant",
              help = "Base path for the target hoodie dataset") String compactionInstantTime)
      throws Exception {
    HoodieTableMetaClient client = checkAndGetMetaClient();
    boolean initialized = HoodieCLI.initConf();
    HoodieCLI.initFS(initialized);

    if (null == compactionInstantTime) {
      // pick outstanding one with lowest timestamp
      Option<String> firstPendingInstant =
          client.reloadActiveTimeline().filterCompletedAndCompactionInstants()
              .filter(instant -> instant.getAction().equals(HoodieTimeline.COMPACTION_ACTION)).firstInstant()
              .map(HoodieInstant::getTimestamp);
      if (!firstPendingInstant.isPresent()) {
        return "NO PENDING COMPACTION TO RUN";
      }
      compactionInstantTime = firstPendingInstant.get();
    }

    String sparkPropertiesPath =
        Utils.getDefaultPropertiesFile(scala.collection.JavaConversions.propertiesAsScalaMap(System.getProperties()));
    SparkLauncher sparkLauncher = SparkUtil.initLauncher(sparkPropertiesPath);
    sparkLauncher.addAppArgs(SparkCommand.COMPACT_RUN.toString(), client.getBasePath(),
        client.getTableConfig().getTableName(), compactionInstantTime, parallelism, schemaFilePath,
        sparkMemory, retry);
    Process process = sparkLauncher.launch();
    InputStreamConsumer.captureOutput(process);
    int exitCode = process.waitFor();
    if (exitCode != 0) {
      return "Failed to run compaction for " + compactionInstantTime;
    }
    return "Compaction successfully completed for " + compactionInstantTime;
  }

  private static String getTmpSerializerFile() {
    return TMP_DIR + UUID.randomUUID().toString() + ".ser";
  }

  private <T> T deSerializeOperationResult(String inputP, FileSystem fs) throws Exception {
    Path inputPath = new Path(inputP);
    FSDataInputStream fsDataInputStream = fs.open(inputPath);
    ObjectInputStream in = new ObjectInputStream(fsDataInputStream);
    try {
      T result = (T) in.readObject();
      LOG.info("Result : " + result);
      return result;
    } finally {
      in.close();
      fsDataInputStream.close();
    }
  }

  @CliCommand(value = "compaction validate", help = "Validate Compaction")
  public String validateCompaction(
      @CliOption(key = "instant", mandatory = true, help = "Compaction Instant") String compactionInstant,
      @CliOption(key = {"parallelism"}, unspecifiedDefaultValue = "3", help = "Parallelism") String parallelism,
      @CliOption(key = "sparkMaster", unspecifiedDefaultValue = "", help = "Spark Master ") String master,
      @CliOption(key = "sparkMemory", unspecifiedDefaultValue = "2G", help = "executor memory") String sparkMemory,
      @CliOption(key = {"limit"}, help = "Limit commits", unspecifiedDefaultValue = "-1") Integer limit,
      @CliOption(key = {"sortBy"}, help = "Sorting Field", unspecifiedDefaultValue = "") String sortByField,
      @CliOption(key = {"desc"}, help = "Ordering", unspecifiedDefaultValue = "false") boolean descending,
      @CliOption(key = {"headeronly"}, help = "Print Header Only",
          unspecifiedDefaultValue = "false") boolean headerOnly)
      throws Exception {
    HoodieTableMetaClient client = checkAndGetMetaClient();
    boolean initialized = HoodieCLI.initConf();
    HoodieCLI.initFS(initialized);

    String outputPathStr = getTmpSerializerFile();
    Path outputPath = new Path(outputPathStr);
<<<<<<< HEAD
    String output;
    if (HoodieCLI.tableMetadata.getTableType() == HoodieTableType.MERGE_ON_READ) {
      try {
        String sparkPropertiesPath = Utils
            .getDefaultPropertiesFile(scala.collection.JavaConversions.propertiesAsScalaMap(System.getProperties()));
        SparkLauncher sparkLauncher = SparkUtil.initLauncher(sparkPropertiesPath);
        sparkLauncher.addAppArgs(SparkCommand.COMPACT_VALIDATE.toString(), HoodieCLI.tableMetadata.getBasePath(),
            compactionInstant, outputPathStr, parallelism, master, sparkMemory);
        Process process = sparkLauncher.launch();
        InputStreamConsumer.captureOutput(process);
        int exitCode = process.waitFor();
        if (exitCode != 0) {
          return "Failed to validate compaction for " + compactionInstant;
        }
        List<ValidationOpResult> res = deSerializeOperationResult(outputPathStr, HoodieCLI.fs);
        boolean valid = res.stream().map(OperationResult::isSuccess).reduce(Boolean::logicalAnd).orElse(true);
        String message = "\n\n\t COMPACTION PLAN " + (valid ? "VALID" : "INVALID") + "\n\n";
        List<Comparable[]> rows = new ArrayList<>();
        res.forEach(r -> {
          Comparable[] row = new Comparable[] {r.getOperation().getFileId(), r.getOperation().getBaseInstantTime(),
              r.getOperation().getDataFileName().isPresent() ? r.getOperation().getDataFileName().get() : "",
              r.getOperation().getDeltaFileNames().size(), r.isSuccess(),
              r.getException().isPresent() ? r.getException().get().getMessage() : ""};
          rows.add(row);
        });

        Map<String, Function<Object, String>> fieldNameToConverterMap = new HashMap<>();
        TableHeader header = new TableHeader().addTableHeaderField("File Id").addTableHeaderField("Base Instant Time")
            .addTableHeaderField("Base Data File").addTableHeaderField("Num Delta Files").addTableHeaderField("Valid")
            .addTableHeaderField("Error");

        output = message + HoodiePrintHelper.print(header, fieldNameToConverterMap, sortByField, descending, limit,
            headerOnly, rows);
      } finally {
        // Delete tmp file used to serialize result
        if (HoodieCLI.fs.exists(outputPath)) {
          HoodieCLI.fs.delete(outputPath, false);
        }
=======
    String output = null;
    try {
      String sparkPropertiesPath = Utils
          .getDefaultPropertiesFile(scala.collection.JavaConversions.propertiesAsScalaMap(System.getProperties()));
      SparkLauncher sparkLauncher = SparkUtil.initLauncher(sparkPropertiesPath);
      sparkLauncher.addAppArgs(SparkCommand.COMPACT_VALIDATE.toString(), client.getBasePath(),
          compactionInstant, outputPathStr, parallelism, master, sparkMemory);
      Process process = sparkLauncher.launch();
      InputStreamConsumer.captureOutput(process);
      int exitCode = process.waitFor();
      if (exitCode != 0) {
        return "Failed to validate compaction for " + compactionInstant;
      }
      List<ValidationOpResult> res = deSerializeOperationResult(outputPathStr, HoodieCLI.fs);
      boolean valid = res.stream().map(r -> r.isSuccess()).reduce(Boolean::logicalAnd).orElse(true);
      String message = "\n\n\t COMPACTION PLAN " + (valid ? "VALID" : "INVALID") + "\n\n";
      List<Comparable[]> rows = new ArrayList<>();
      res.stream().forEach(r -> {
        Comparable[] row = new Comparable[] {r.getOperation().getFileId(), r.getOperation().getBaseInstantTime(),
            r.getOperation().getDataFileName().isPresent() ? r.getOperation().getDataFileName().get() : "",
            r.getOperation().getDeltaFileNames().size(), r.isSuccess(),
            r.getException().isPresent() ? r.getException().get().getMessage() : ""};
        rows.add(row);
      });

      Map<String, Function<Object, String>> fieldNameToConverterMap = new HashMap<>();
      TableHeader header = new TableHeader().addTableHeaderField("File Id").addTableHeaderField("Base Instant Time")
          .addTableHeaderField("Base Data File").addTableHeaderField("Num Delta Files").addTableHeaderField("Valid")
          .addTableHeaderField("Error");

      output = message + HoodiePrintHelper.print(header, fieldNameToConverterMap, sortByField, descending, limit,
          headerOnly, rows);
    } finally {
      // Delete tmp file used to serialize result
      if (HoodieCLI.fs.exists(outputPath)) {
        HoodieCLI.fs.delete(outputPath, false);
>>>>>>> 3c811ec2
      }
    }
    return output;
  }

  @CliCommand(value = "compaction unschedule", help = "Unschedule Compaction")
  public String unscheduleCompaction(
      @CliOption(key = "instant", mandatory = true, help = "Compaction Instant") String compactionInstant,
      @CliOption(key = {"parallelism"}, unspecifiedDefaultValue = "3", help = "Parallelism") String parallelism,
      @CliOption(key = "sparkMaster", unspecifiedDefaultValue = "", help = "Spark Master ") String master,
      @CliOption(key = "sparkMemory", unspecifiedDefaultValue = "2G", help = "executor memory") String sparkMemory,
      @CliOption(key = {"skipValidation"}, help = "skip validation", unspecifiedDefaultValue = "false") boolean skipV,
      @CliOption(key = {"dryRun"}, help = "Dry Run Mode", unspecifiedDefaultValue = "false") boolean dryRun,
      @CliOption(key = {"limit"}, help = "Limit commits", unspecifiedDefaultValue = "-1") Integer limit,
      @CliOption(key = {"sortBy"}, help = "Sorting Field", unspecifiedDefaultValue = "") String sortByField,
      @CliOption(key = {"desc"}, help = "Ordering", unspecifiedDefaultValue = "false") boolean descending,
      @CliOption(key = {"headeronly"}, help = "Print Header Only",
          unspecifiedDefaultValue = "false") boolean headerOnly)
      throws Exception {
    HoodieTableMetaClient client = checkAndGetMetaClient();
    boolean initialized = HoodieCLI.initConf();
    HoodieCLI.initFS(initialized);

    String outputPathStr = getTmpSerializerFile();
    Path outputPath = new Path(outputPathStr);
<<<<<<< HEAD
    String output;
    if (HoodieCLI.tableMetadata.getTableType() == HoodieTableType.MERGE_ON_READ) {
      try {
        String sparkPropertiesPath = Utils
            .getDefaultPropertiesFile(scala.collection.JavaConversions.propertiesAsScalaMap(System.getProperties()));
        SparkLauncher sparkLauncher = SparkUtil.initLauncher(sparkPropertiesPath);
        sparkLauncher.addAppArgs(SparkCommand.COMPACT_UNSCHEDULE_PLAN.toString(), HoodieCLI.tableMetadata.getBasePath(),
            compactionInstant, outputPathStr, parallelism, master, sparkMemory, Boolean.valueOf(skipV).toString(),
            Boolean.valueOf(dryRun).toString());
        Process process = sparkLauncher.launch();
        InputStreamConsumer.captureOutput(process);
        int exitCode = process.waitFor();
        if (exitCode != 0) {
          return "Failed to unschedule compaction for " + compactionInstant;
        }
        List<RenameOpResult> res = deSerializeOperationResult(outputPathStr, HoodieCLI.fs);
        output =
            getRenamesToBePrinted(res, limit, sortByField, descending, headerOnly, "unschedule pending compaction");
      } finally {
        // Delete tmp file used to serialize result
        if (HoodieCLI.fs.exists(outputPath)) {
          HoodieCLI.fs.delete(outputPath, false);
        }
=======
    String output = "";
    try {
      String sparkPropertiesPath = Utils
          .getDefaultPropertiesFile(scala.collection.JavaConversions.propertiesAsScalaMap(System.getProperties()));
      SparkLauncher sparkLauncher = SparkUtil.initLauncher(sparkPropertiesPath);
      sparkLauncher.addAppArgs(SparkCommand.COMPACT_UNSCHEDULE_PLAN.toString(), client.getBasePath(),
          compactionInstant, outputPathStr, parallelism, master, sparkMemory, Boolean.valueOf(skipV).toString(),
          Boolean.valueOf(dryRun).toString());
      Process process = sparkLauncher.launch();
      InputStreamConsumer.captureOutput(process);
      int exitCode = process.waitFor();
      if (exitCode != 0) {
        return "Failed to unschedule compaction for " + compactionInstant;
      }
      List<RenameOpResult> res = deSerializeOperationResult(outputPathStr, HoodieCLI.fs);
      output =
          getRenamesToBePrinted(res, limit, sortByField, descending, headerOnly, "unschedule pending compaction");
    } finally {
      // Delete tmp file used to serialize result
      if (HoodieCLI.fs.exists(outputPath)) {
        HoodieCLI.fs.delete(outputPath, false);
>>>>>>> 3c811ec2
      }
    }
    return output;
  }

  @CliCommand(value = "compaction unscheduleFileId", help = "UnSchedule Compaction for a fileId")
  public String unscheduleCompactFile(
      @CliOption(key = "fileId", mandatory = true, help = "File Id") final String fileId,
      @CliOption(key = "sparkMaster", unspecifiedDefaultValue = "", help = "Spark Master ") String master,
      @CliOption(key = "sparkMemory", unspecifiedDefaultValue = "2G", help = "executor memory") String sparkMemory,
      @CliOption(key = {"skipValidation"}, help = "skip validation", unspecifiedDefaultValue = "false") boolean skipV,
      @CliOption(key = {"dryRun"}, help = "Dry Run Mode", unspecifiedDefaultValue = "false") boolean dryRun,
      @CliOption(key = {"limit"}, help = "Limit commits", unspecifiedDefaultValue = "-1") Integer limit,
      @CliOption(key = {"sortBy"}, help = "Sorting Field", unspecifiedDefaultValue = "") String sortByField,
      @CliOption(key = {"desc"}, help = "Ordering", unspecifiedDefaultValue = "false") boolean descending,
      @CliOption(key = {"headeronly"}, help = "Header Only", unspecifiedDefaultValue = "false") boolean headerOnly)
      throws Exception {
    HoodieTableMetaClient client = checkAndGetMetaClient();
    boolean initialized = HoodieCLI.initConf();
    HoodieCLI.initFS(initialized);

    String outputPathStr = getTmpSerializerFile();
    Path outputPath = new Path(outputPathStr);
<<<<<<< HEAD
    String output;
    if (HoodieCLI.tableMetadata.getTableType() == HoodieTableType.MERGE_ON_READ) {
      try {
        String sparkPropertiesPath = Utils
            .getDefaultPropertiesFile(scala.collection.JavaConversions.propertiesAsScalaMap(System.getProperties()));
        SparkLauncher sparkLauncher = SparkUtil.initLauncher(sparkPropertiesPath);
        sparkLauncher.addAppArgs(SparkCommand.COMPACT_UNSCHEDULE_FILE.toString(), HoodieCLI.tableMetadata.getBasePath(),
            fileId, outputPathStr, "1", master, sparkMemory, Boolean.valueOf(skipV).toString(),
            Boolean.valueOf(dryRun).toString());
        Process process = sparkLauncher.launch();
        InputStreamConsumer.captureOutput(process);
        int exitCode = process.waitFor();
        if (exitCode != 0) {
          return "Failed to unschedule compaction for file " + fileId;
        }
        List<RenameOpResult> res = deSerializeOperationResult(outputPathStr, HoodieCLI.fs);
        output = getRenamesToBePrinted(res, limit, sortByField, descending, headerOnly,
            "unschedule file from pending compaction");
      } finally {
        // Delete tmp file used to serialize result
        if (HoodieCLI.fs.exists(outputPath)) {
          HoodieCLI.fs.delete(outputPath, false);
        }
=======
    String output = "";
    try {
      String sparkPropertiesPath = Utils
          .getDefaultPropertiesFile(scala.collection.JavaConversions.propertiesAsScalaMap(System.getProperties()));
      SparkLauncher sparkLauncher = SparkUtil.initLauncher(sparkPropertiesPath);
      sparkLauncher.addAppArgs(SparkCommand.COMPACT_UNSCHEDULE_FILE.toString(), client.getBasePath(),
          fileId, outputPathStr, "1", master, sparkMemory, Boolean.valueOf(skipV).toString(),
          Boolean.valueOf(dryRun).toString());
      Process process = sparkLauncher.launch();
      InputStreamConsumer.captureOutput(process);
      int exitCode = process.waitFor();
      if (exitCode != 0) {
        return "Failed to unschedule compaction for file " + fileId;
      }
      List<RenameOpResult> res = deSerializeOperationResult(outputPathStr, HoodieCLI.fs);
      output = getRenamesToBePrinted(res, limit, sortByField, descending, headerOnly,
          "unschedule file from pending compaction");
    } finally {
      // Delete tmp file used to serialize result
      if (HoodieCLI.fs.exists(outputPath)) {
        HoodieCLI.fs.delete(outputPath, false);
>>>>>>> 3c811ec2
      }
    }
    return output;
  }

  @CliCommand(value = "compaction repair", help = "Renames the files to make them consistent with the timeline as "
      + "dictated by Hoodie metadata. Use when compaction unschedule fails partially.")
  public String repairCompaction(
      @CliOption(key = "instant", mandatory = true, help = "Compaction Instant") String compactionInstant,
      @CliOption(key = {"parallelism"}, unspecifiedDefaultValue = "3", help = "Parallelism") String parallelism,
      @CliOption(key = "sparkMaster", unspecifiedDefaultValue = "", help = "Spark Master ") String master,
      @CliOption(key = "sparkMemory", unspecifiedDefaultValue = "2G", help = "executor memory") String sparkMemory,
      @CliOption(key = {"dryRun"}, help = "Dry Run Mode", unspecifiedDefaultValue = "false") boolean dryRun,
      @CliOption(key = {"limit"}, help = "Limit commits", unspecifiedDefaultValue = "-1") Integer limit,
      @CliOption(key = {"sortBy"}, help = "Sorting Field", unspecifiedDefaultValue = "") String sortByField,
      @CliOption(key = {"desc"}, help = "Ordering", unspecifiedDefaultValue = "false") boolean descending,
      @CliOption(key = {"headeronly"}, help = "Print Header Only",
          unspecifiedDefaultValue = "false") boolean headerOnly)
      throws Exception {
    HoodieTableMetaClient client = checkAndGetMetaClient();
    boolean initialized = HoodieCLI.initConf();
    HoodieCLI.initFS(initialized);

    String outputPathStr = getTmpSerializerFile();
    Path outputPath = new Path(outputPathStr);
<<<<<<< HEAD
    String output;
    if (HoodieCLI.tableMetadata.getTableType() == HoodieTableType.MERGE_ON_READ) {
      try {
        String sparkPropertiesPath = Utils
            .getDefaultPropertiesFile(scala.collection.JavaConversions.propertiesAsScalaMap(System.getProperties()));
        SparkLauncher sparkLauncher = SparkUtil.initLauncher(sparkPropertiesPath);
        sparkLauncher.addAppArgs(SparkCommand.COMPACT_REPAIR.toString(), HoodieCLI.tableMetadata.getBasePath(),
            compactionInstant, outputPathStr, parallelism, master, sparkMemory, Boolean.valueOf(dryRun).toString());
        Process process = sparkLauncher.launch();
        InputStreamConsumer.captureOutput(process);
        int exitCode = process.waitFor();
        if (exitCode != 0) {
          return "Failed to unschedule compaction for " + compactionInstant;
        }
        List<RenameOpResult> res = deSerializeOperationResult(outputPathStr, HoodieCLI.fs);
        output = getRenamesToBePrinted(res, limit, sortByField, descending, headerOnly, "repair compaction");
      } finally {
        // Delete tmp file used to serialize result
        if (HoodieCLI.fs.exists(outputPath)) {
          HoodieCLI.fs.delete(outputPath, false);
        }
=======
    String output = "";
    try {
      String sparkPropertiesPath = Utils
          .getDefaultPropertiesFile(scala.collection.JavaConversions.propertiesAsScalaMap(System.getProperties()));
      SparkLauncher sparkLauncher = SparkUtil.initLauncher(sparkPropertiesPath);
      sparkLauncher.addAppArgs(SparkCommand.COMPACT_REPAIR.toString(), client.getBasePath(),
          compactionInstant, outputPathStr, parallelism, master, sparkMemory, Boolean.valueOf(dryRun).toString());
      Process process = sparkLauncher.launch();
      InputStreamConsumer.captureOutput(process);
      int exitCode = process.waitFor();
      if (exitCode != 0) {
        return "Failed to unschedule compaction for " + compactionInstant;
      }
      List<RenameOpResult> res = deSerializeOperationResult(outputPathStr, HoodieCLI.fs);
      output = getRenamesToBePrinted(res, limit, sortByField, descending, headerOnly, "repair compaction");
    } finally {
      // Delete tmp file used to serialize result
      if (HoodieCLI.fs.exists(outputPath)) {
        HoodieCLI.fs.delete(outputPath, false);
>>>>>>> 3c811ec2
      }
    }
    return output;
  }

  private String getRenamesToBePrinted(List<RenameOpResult> res, Integer limit, String sortByField, boolean descending,
      boolean headerOnly, String operation) {

    Option<Boolean> result =
        Option.fromJavaOptional(res.stream().map(r -> r.isExecuted() && r.isSuccess()).reduce(Boolean::logicalAnd));
    if (result.isPresent()) {
      System.out.println("There were some file renames that needed to be done to " + operation);

      if (result.get()) {
        System.out.println("All renames successfully completed to " + operation + " done !!");
      } else {
        System.out.println("Some renames failed. DataSet could be in inconsistent-state. Try running compaction repair");
      }

      List<Comparable[]> rows = new ArrayList<>();
      res.forEach(r -> {
        Comparable[] row =
            new Comparable[] {r.getOperation().fileId, r.getOperation().srcPath, r.getOperation().destPath,
                r.isExecuted(), r.isSuccess(), r.getException().isPresent() ? r.getException().get().getMessage() : ""};
        rows.add(row);
      });

      Map<String, Function<Object, String>> fieldNameToConverterMap = new HashMap<>();
      TableHeader header = new TableHeader().addTableHeaderField("File Id").addTableHeaderField("Source File Path")
          .addTableHeaderField("Destination File Path").addTableHeaderField("Rename Executed?")
          .addTableHeaderField("Rename Succeeded?").addTableHeaderField("Error");

      return HoodiePrintHelper.print(header, fieldNameToConverterMap, sortByField, descending, limit, headerOnly, rows);
    } else {
      return "No File renames needed to " + operation + ". Operation successful.";
    }
  }
}<|MERGE_RESOLUTION|>--- conflicted
+++ resolved
@@ -276,46 +276,6 @@
 
     String outputPathStr = getTmpSerializerFile();
     Path outputPath = new Path(outputPathStr);
-<<<<<<< HEAD
-    String output;
-    if (HoodieCLI.tableMetadata.getTableType() == HoodieTableType.MERGE_ON_READ) {
-      try {
-        String sparkPropertiesPath = Utils
-            .getDefaultPropertiesFile(scala.collection.JavaConversions.propertiesAsScalaMap(System.getProperties()));
-        SparkLauncher sparkLauncher = SparkUtil.initLauncher(sparkPropertiesPath);
-        sparkLauncher.addAppArgs(SparkCommand.COMPACT_VALIDATE.toString(), HoodieCLI.tableMetadata.getBasePath(),
-            compactionInstant, outputPathStr, parallelism, master, sparkMemory);
-        Process process = sparkLauncher.launch();
-        InputStreamConsumer.captureOutput(process);
-        int exitCode = process.waitFor();
-        if (exitCode != 0) {
-          return "Failed to validate compaction for " + compactionInstant;
-        }
-        List<ValidationOpResult> res = deSerializeOperationResult(outputPathStr, HoodieCLI.fs);
-        boolean valid = res.stream().map(OperationResult::isSuccess).reduce(Boolean::logicalAnd).orElse(true);
-        String message = "\n\n\t COMPACTION PLAN " + (valid ? "VALID" : "INVALID") + "\n\n";
-        List<Comparable[]> rows = new ArrayList<>();
-        res.forEach(r -> {
-          Comparable[] row = new Comparable[] {r.getOperation().getFileId(), r.getOperation().getBaseInstantTime(),
-              r.getOperation().getDataFileName().isPresent() ? r.getOperation().getDataFileName().get() : "",
-              r.getOperation().getDeltaFileNames().size(), r.isSuccess(),
-              r.getException().isPresent() ? r.getException().get().getMessage() : ""};
-          rows.add(row);
-        });
-
-        Map<String, Function<Object, String>> fieldNameToConverterMap = new HashMap<>();
-        TableHeader header = new TableHeader().addTableHeaderField("File Id").addTableHeaderField("Base Instant Time")
-            .addTableHeaderField("Base Data File").addTableHeaderField("Num Delta Files").addTableHeaderField("Valid")
-            .addTableHeaderField("Error");
-
-        output = message + HoodiePrintHelper.print(header, fieldNameToConverterMap, sortByField, descending, limit,
-            headerOnly, rows);
-      } finally {
-        // Delete tmp file used to serialize result
-        if (HoodieCLI.fs.exists(outputPath)) {
-          HoodieCLI.fs.delete(outputPath, false);
-        }
-=======
     String output = null;
     try {
       String sparkPropertiesPath = Utils
@@ -352,7 +312,6 @@
       // Delete tmp file used to serialize result
       if (HoodieCLI.fs.exists(outputPath)) {
         HoodieCLI.fs.delete(outputPath, false);
->>>>>>> 3c811ec2
       }
     }
     return output;
@@ -372,37 +331,11 @@
       @CliOption(key = {"headeronly"}, help = "Print Header Only",
           unspecifiedDefaultValue = "false") boolean headerOnly)
       throws Exception {
-    HoodieTableMetaClient client = checkAndGetMetaClient();
     boolean initialized = HoodieCLI.initConf();
     HoodieCLI.initFS(initialized);
 
     String outputPathStr = getTmpSerializerFile();
     Path outputPath = new Path(outputPathStr);
-<<<<<<< HEAD
-    String output;
-    if (HoodieCLI.tableMetadata.getTableType() == HoodieTableType.MERGE_ON_READ) {
-      try {
-        String sparkPropertiesPath = Utils
-            .getDefaultPropertiesFile(scala.collection.JavaConversions.propertiesAsScalaMap(System.getProperties()));
-        SparkLauncher sparkLauncher = SparkUtil.initLauncher(sparkPropertiesPath);
-        sparkLauncher.addAppArgs(SparkCommand.COMPACT_UNSCHEDULE_PLAN.toString(), HoodieCLI.tableMetadata.getBasePath(),
-            compactionInstant, outputPathStr, parallelism, master, sparkMemory, Boolean.valueOf(skipV).toString(),
-            Boolean.valueOf(dryRun).toString());
-        Process process = sparkLauncher.launch();
-        InputStreamConsumer.captureOutput(process);
-        int exitCode = process.waitFor();
-        if (exitCode != 0) {
-          return "Failed to unschedule compaction for " + compactionInstant;
-        }
-        List<RenameOpResult> res = deSerializeOperationResult(outputPathStr, HoodieCLI.fs);
-        output =
-            getRenamesToBePrinted(res, limit, sortByField, descending, headerOnly, "unschedule pending compaction");
-      } finally {
-        // Delete tmp file used to serialize result
-        if (HoodieCLI.fs.exists(outputPath)) {
-          HoodieCLI.fs.delete(outputPath, false);
-        }
-=======
     String output = "";
     try {
       String sparkPropertiesPath = Utils
@@ -424,7 +357,6 @@
       // Delete tmp file used to serialize result
       if (HoodieCLI.fs.exists(outputPath)) {
         HoodieCLI.fs.delete(outputPath, false);
->>>>>>> 3c811ec2
       }
     }
     return output;
@@ -448,31 +380,6 @@
 
     String outputPathStr = getTmpSerializerFile();
     Path outputPath = new Path(outputPathStr);
-<<<<<<< HEAD
-    String output;
-    if (HoodieCLI.tableMetadata.getTableType() == HoodieTableType.MERGE_ON_READ) {
-      try {
-        String sparkPropertiesPath = Utils
-            .getDefaultPropertiesFile(scala.collection.JavaConversions.propertiesAsScalaMap(System.getProperties()));
-        SparkLauncher sparkLauncher = SparkUtil.initLauncher(sparkPropertiesPath);
-        sparkLauncher.addAppArgs(SparkCommand.COMPACT_UNSCHEDULE_FILE.toString(), HoodieCLI.tableMetadata.getBasePath(),
-            fileId, outputPathStr, "1", master, sparkMemory, Boolean.valueOf(skipV).toString(),
-            Boolean.valueOf(dryRun).toString());
-        Process process = sparkLauncher.launch();
-        InputStreamConsumer.captureOutput(process);
-        int exitCode = process.waitFor();
-        if (exitCode != 0) {
-          return "Failed to unschedule compaction for file " + fileId;
-        }
-        List<RenameOpResult> res = deSerializeOperationResult(outputPathStr, HoodieCLI.fs);
-        output = getRenamesToBePrinted(res, limit, sortByField, descending, headerOnly,
-            "unschedule file from pending compaction");
-      } finally {
-        // Delete tmp file used to serialize result
-        if (HoodieCLI.fs.exists(outputPath)) {
-          HoodieCLI.fs.delete(outputPath, false);
-        }
-=======
     String output = "";
     try {
       String sparkPropertiesPath = Utils
@@ -494,7 +401,6 @@
       // Delete tmp file used to serialize result
       if (HoodieCLI.fs.exists(outputPath)) {
         HoodieCLI.fs.delete(outputPath, false);
->>>>>>> 3c811ec2
       }
     }
     return output;
@@ -520,29 +426,6 @@
 
     String outputPathStr = getTmpSerializerFile();
     Path outputPath = new Path(outputPathStr);
-<<<<<<< HEAD
-    String output;
-    if (HoodieCLI.tableMetadata.getTableType() == HoodieTableType.MERGE_ON_READ) {
-      try {
-        String sparkPropertiesPath = Utils
-            .getDefaultPropertiesFile(scala.collection.JavaConversions.propertiesAsScalaMap(System.getProperties()));
-        SparkLauncher sparkLauncher = SparkUtil.initLauncher(sparkPropertiesPath);
-        sparkLauncher.addAppArgs(SparkCommand.COMPACT_REPAIR.toString(), HoodieCLI.tableMetadata.getBasePath(),
-            compactionInstant, outputPathStr, parallelism, master, sparkMemory, Boolean.valueOf(dryRun).toString());
-        Process process = sparkLauncher.launch();
-        InputStreamConsumer.captureOutput(process);
-        int exitCode = process.waitFor();
-        if (exitCode != 0) {
-          return "Failed to unschedule compaction for " + compactionInstant;
-        }
-        List<RenameOpResult> res = deSerializeOperationResult(outputPathStr, HoodieCLI.fs);
-        output = getRenamesToBePrinted(res, limit, sortByField, descending, headerOnly, "repair compaction");
-      } finally {
-        // Delete tmp file used to serialize result
-        if (HoodieCLI.fs.exists(outputPath)) {
-          HoodieCLI.fs.delete(outputPath, false);
-        }
-=======
     String output = "";
     try {
       String sparkPropertiesPath = Utils
@@ -562,7 +445,6 @@
       // Delete tmp file used to serialize result
       if (HoodieCLI.fs.exists(outputPath)) {
         HoodieCLI.fs.delete(outputPath, false);
->>>>>>> 3c811ec2
       }
     }
     return output;
