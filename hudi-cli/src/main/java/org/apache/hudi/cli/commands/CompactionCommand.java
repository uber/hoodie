--- conflicted
+++ resolved
@@ -38,15 +38,12 @@
 import org.apache.hudi.common.util.Option;
 import org.apache.hudi.exception.HoodieException;
 import org.apache.hudi.exception.HoodieIOException;
+import org.apache.hudi.func.OperationResult;
+import org.apache.hudi.utilities.UtilHelpers;
 
 import org.apache.hadoop.fs.FSDataInputStream;
 import org.apache.hadoop.fs.FileSystem;
 import org.apache.hadoop.fs.Path;
-<<<<<<< HEAD
-import org.apache.hudi.func.OperationResult;
-=======
-import org.apache.hudi.utilities.UtilHelpers;
->>>>>>> 290278fc
 import org.apache.log4j.LogManager;
 import org.apache.log4j.Logger;
 import org.apache.spark.launcher.SparkLauncher;
@@ -215,17 +212,12 @@
       @CliOption(key = "sparkMemory", unspecifiedDefaultValue = "4G",
           help = "Spark executor memory") final String sparkMemory,
       @CliOption(key = "retry", unspecifiedDefaultValue = "1", help = "Number of retries") final String retry,
-<<<<<<< HEAD
-      @CliOption(key = "compactionInstant",
-              help = "Base path for the target hoodie dataset") String compactionInstantTime)
-=======
       @CliOption(key = "compactionInstant", mandatory = false,
           help = "Base path for the target hoodie dataset") String compactionInstantTime,
       @CliOption(key = "propsFilePath", help = "path to properties file on localfs or dfs with configurations for hoodie client for compacting",
         unspecifiedDefaultValue = "") final String propsFilePath,
       @CliOption(key = "hoodieConfigs", help = "Any configuration that can be set in the properties file can be passed here in the form of an array",
         unspecifiedDefaultValue = "") final String[] configs)
->>>>>>> 290278fc
       throws Exception {
     HoodieTableMetaClient client = checkAndGetMetaClient();
     boolean initialized = HoodieCLI.initConf();
