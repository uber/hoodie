/*
 * Licensed to the Apache Software Foundation (ASF) under one
 * or more contributor license agreements.  See the NOTICE file
 * distributed with this work for additional information
 * regarding copyright ownership.  The ASF licenses this file
 * to you under the Apache License, Version 2.0 (the
 * "License"); you may not use this file except in compliance
 * with the License.  You may obtain a copy of the License at
 *
 *      http://www.apache.org/licenses/LICENSE-2.0
 *
 * Unless required by applicable law or agreed to in writing, software
 * distributed under the License is distributed on an "AS IS" BASIS,
 * WITHOUT WARRANTIES OR CONDITIONS OF ANY KIND, either express or implied.
 * See the License for the specific language governing permissions and
 * limitations under the License.
 */

package org.apache.hudi.cli.commands;

import org.apache.hudi.avro.model.HoodieCompactionOperation;
import org.apache.hudi.avro.model.HoodieCompactionPlan;
import org.apache.hudi.cli.HoodieCLI;
import org.apache.hudi.cli.HoodiePrintHelper;
import org.apache.hudi.cli.TableHeader;
import org.apache.hudi.cli.commands.SparkMain.SparkCommand;
import org.apache.hudi.cli.utils.CommitUtil;
import org.apache.hudi.cli.utils.InputStreamConsumer;
import org.apache.hudi.cli.utils.SparkUtil;
import org.apache.hudi.client.CompactionAdminClient.RenameOpResult;
import org.apache.hudi.client.CompactionAdminClient.ValidationOpResult;
import org.apache.hudi.common.model.HoodieTableType;
import org.apache.hudi.common.table.HoodieTableMetaClient;
import org.apache.hudi.common.table.timeline.HoodieActiveTimeline;
import org.apache.hudi.common.table.timeline.HoodieArchivedTimeline;
import org.apache.hudi.common.table.timeline.HoodieDefaultTimeline;
import org.apache.hudi.common.table.timeline.HoodieInstant;
import org.apache.hudi.common.table.timeline.HoodieTimeline;
import org.apache.hudi.common.table.timeline.TimelineMetadataUtils;
import org.apache.hudi.common.util.Option;
import org.apache.hudi.common.util.StringUtils;
import org.apache.hudi.common.util.collection.Pair;
import org.apache.hudi.exception.HoodieException;
import org.apache.hudi.exception.HoodieIOException;
import org.apache.hudi.table.compact.OperationResult;
import org.apache.hudi.table.compact.strategy.UnBoundedCompactionStrategy;

import com.google.common.base.Strings;
import org.apache.hadoop.fs.FSDataInputStream;
import org.apache.hadoop.fs.FileSystem;
import org.apache.hadoop.fs.Path;
import org.apache.hudi.utilities.HoodieCompactionAdminTool;
import org.apache.hudi.utilities.HoodieCompactor;
import org.apache.log4j.LogManager;
import org.apache.log4j.Logger;
import org.apache.spark.launcher.SparkLauncher;
import org.apache.spark.util.Utils;
import org.springframework.shell.core.CommandMarker;
import org.springframework.shell.core.annotation.CliCommand;
import org.springframework.shell.core.annotation.CliOption;
import org.springframework.stereotype.Component;

import java.io.IOException;
import java.io.ObjectInputStream;
import java.util.ArrayList;
import java.util.Arrays;
import java.util.HashMap;
import java.util.List;
import java.util.Map;
import java.util.Set;
import java.util.UUID;
import java.util.function.BiFunction;
import java.util.function.Function;
import java.util.stream.Collectors;
import java.util.stream.Stream;

/**
 * CLI command to display compaction related options.
 */
@Component
public class CompactionCommand implements CommandMarker {

  private static final Logger LOG = LogManager.getLogger(CompactionCommand.class);

  private static final String TMP_DIR = "/tmp/";

  private HoodieTableMetaClient checkAndGetMetaClient() {
    HoodieTableMetaClient client = HoodieCLI.getTableMetaClient();
    if (client.getTableType() != HoodieTableType.MERGE_ON_READ) {
      throw new HoodieException("Compactions can only be run for table type : MERGE_ON_READ");
    }
    return client;
  }

  @CliCommand(value = "compactions show all", help = "Shows all compactions that are in active timeline")
  public String compactionsAll(
      @CliOption(key = {"includeExtraMetadata"}, help = "Include extra metadata",
          unspecifiedDefaultValue = "false") final boolean includeExtraMetadata,
      @CliOption(key = {"limit"}, help = "Limit commits",
          unspecifiedDefaultValue = "-1") final Integer limit,
      @CliOption(key = {"sortBy"}, help = "Sorting Field", unspecifiedDefaultValue = "") final String sortByField,
      @CliOption(key = {"desc"}, help = "Ordering", unspecifiedDefaultValue = "false") final boolean descending,
      @CliOption(key = {"headeronly"}, help = "Print Header Only",
          unspecifiedDefaultValue = "false") final boolean headerOnly)
      throws IOException {
    HoodieTableMetaClient client = checkAndGetMetaClient();
    HoodieActiveTimeline activeTimeline = client.getActiveTimeline();
    return printAllCompactions(activeTimeline,
            compactionPlanReader(this::readCompactionPlanForActiveTimeline, activeTimeline),
            includeExtraMetadata, sortByField, descending, limit, headerOnly);
  }

  @CliCommand(value = "compaction show", help = "Shows compaction details for a specific compaction instant")
  public String compactionShow(
      @CliOption(key = "instant", mandatory = true,
          help = "Base path for the target hoodie table") final String compactionInstantTime,
      @CliOption(key = {"limit"}, help = "Limit commits",
          unspecifiedDefaultValue = "-1") final Integer limit,
      @CliOption(key = {"sortBy"}, help = "Sorting Field", unspecifiedDefaultValue = "") final String sortByField,
      @CliOption(key = {"desc"}, help = "Ordering", unspecifiedDefaultValue = "false") final boolean descending,
      @CliOption(key = {"headeronly"}, help = "Print Header Only",
          unspecifiedDefaultValue = "false") final boolean headerOnly)
      throws Exception {
    HoodieTableMetaClient client = checkAndGetMetaClient();
    HoodieActiveTimeline activeTimeline = client.getActiveTimeline();
    HoodieCompactionPlan compactionPlan = TimelineMetadataUtils.deserializeCompactionPlan(
        activeTimeline.readCompactionPlanAsBytes(
            HoodieTimeline.getCompactionRequestedInstant(compactionInstantTime)).get());

    return printCompaction(compactionPlan, sortByField, descending, limit, headerOnly);
  }

  @CliCommand(value = "compactions showarchived", help = "Shows compaction details for specified time window")
  public String compactionsShowArchived(
          @CliOption(key = {"includeExtraMetadata"}, help = "Include extra metadata",
                  unspecifiedDefaultValue = "false") final boolean includeExtraMetadata,
          @CliOption(key = {"startTs"},  mandatory = false, help = "start time for compactions, default: now - 10 days")
                  String startTs,
          @CliOption(key = {"endTs"},  mandatory = false, help = "end time for compactions, default: now - 1 day")
                  String endTs,
          @CliOption(key = {"limit"}, help = "Limit compactions",
                  unspecifiedDefaultValue = "-1") final Integer limit,
          @CliOption(key = {"sortBy"}, help = "Sorting Field", unspecifiedDefaultValue = "") final String sortByField,
          @CliOption(key = {"desc"}, help = "Ordering", unspecifiedDefaultValue = "false") final boolean descending,
          @CliOption(key = {"headeronly"}, help = "Print Header Only",
                  unspecifiedDefaultValue = "false") final boolean headerOnly)
          throws Exception {
    if (StringUtils.isNullOrEmpty(startTs)) {
      startTs = CommitUtil.getTimeDaysAgo(10);
    }
    if (StringUtils.isNullOrEmpty(endTs)) {
      endTs = CommitUtil.getTimeDaysAgo(1);
    }

    HoodieTableMetaClient client = checkAndGetMetaClient();
    HoodieArchivedTimeline archivedTimeline = client.getArchivedTimeline();
    archivedTimeline.loadInstantDetailsInMemory(startTs, endTs);
    try {
      return printAllCompactions(archivedTimeline,
              compactionPlanReader(this::readCompactionPlanForArchivedTimeline, archivedTimeline),
              includeExtraMetadata, sortByField, descending, limit, headerOnly);
    } finally {
      archivedTimeline.clearInstantDetailsFromMemory(startTs, endTs);
    }
  }

  @CliCommand(value = "compaction showarchived", help = "Shows compaction details for a specific compaction instant")
  public String compactionShowArchived(
          @CliOption(key = "instant", mandatory = true,
                  help = "instant time") final String compactionInstantTime,
          @CliOption(key = {"limit"}, help = "Limit commits",
                  unspecifiedDefaultValue = "-1") final Integer limit,
          @CliOption(key = {"sortBy"}, help = "Sorting Field", unspecifiedDefaultValue = "") final String sortByField,
          @CliOption(key = {"desc"}, help = "Ordering", unspecifiedDefaultValue = "false") final boolean descending,
          @CliOption(key = {"headeronly"}, help = "Print Header Only",
                  unspecifiedDefaultValue = "false") final boolean headerOnly)
          throws Exception {
    HoodieTableMetaClient client = checkAndGetMetaClient();
    HoodieArchivedTimeline archivedTimeline = client.getArchivedTimeline();
    HoodieInstant instant = new HoodieInstant(HoodieInstant.State.COMPLETED,
            HoodieTimeline.COMPACTION_ACTION, compactionInstantTime);
    String startTs = CommitUtil.addHours(compactionInstantTime, -1);
    String endTs = CommitUtil.addHours(compactionInstantTime, 1);
    try {
      archivedTimeline.loadInstantDetailsInMemory(startTs, endTs);
      HoodieCompactionPlan compactionPlan = TimelineMetadataUtils.deserializeCompactionPlan(
              archivedTimeline.getInstantDetails(instant).get());
      return printCompaction(compactionPlan, sortByField, descending, limit, headerOnly);
    } finally {
      archivedTimeline.clearInstantDetailsFromMemory(startTs, endTs);
    }
  }

  @CliCommand(value = "compaction schedule", help = "Schedule Compaction")
  public String scheduleCompact(@CliOption(key = "sparkMemory", unspecifiedDefaultValue = "1G",
      help = "Spark executor memory") final String sparkMemory,
                                @CliOption(key = "propsFilePath", help = "path to properties file on localfs or dfs with configurations for hoodie client for compacting",
                                  unspecifiedDefaultValue = "") final String propsFilePath,
                                @CliOption(key = "hoodieConfigs", help = "Any configuration that can be set in the properties file can be passed here in the form of an array",
                                  unspecifiedDefaultValue = "") final String[] configs) throws Exception {
    checkAndGetMetaClient();
    boolean initialized = HoodieCLI.initConf();
    HoodieCLI.initFS(initialized);

    // First get a compaction instant time and pass it to spark launcher for scheduling compaction
    String compactionInstantTime = HoodieActiveTimeline.createNewInstantTime();

    String sparkPropertiesPath =
        Utils.getDefaultPropertiesFile(scala.collection.JavaConversions.propertiesAsScalaMap(System.getProperties()));
    SparkLauncher sparkLauncher = SparkUtil.initLauncher(sparkPropertiesPath);
    HoodieCompactor.Config config = new HoodieCompactor.Config();
    config.basePath = HoodieCLI.getTableMetaClient().getBasePath();
    config.tableName = HoodieCLI.getTableMetaClient().getTableConfig().getTableName();
    config.compactionInstantTime = compactionInstantTime;
    config.sparkMemory = sparkMemory;
    config.runSchedule = true;
    // TODO: Make this configurable along with strategy specific config - For now, this is a generic enough strategy
    config.strategyClassName = UnBoundedCompactionStrategy.class.getCanonicalName();
    config.configs = Arrays.asList(configs);
    if (!Strings.isNullOrEmpty(propsFilePath)) {
      config.propsFilePath = propsFilePath;
    }
    config.schemaFile = "";
    String[] commandConfig = config.getCommandConfigsAsStringArray(SparkCommand.COMPACT_SCHEDULE.toString());

    sparkLauncher.addAppArgs(commandConfig);
    Process process = sparkLauncher.launch();
    InputStreamConsumer.captureOutput(process);
    int exitCode = process.waitFor();
    if (exitCode != 0) {
      return "Failed to run compaction for " + compactionInstantTime;
    }
    return "Compaction successfully completed for " + compactionInstantTime;
  }

  @CliCommand(value = "compaction run", help = "Run Compaction for given instant time")
  public String compact(
      @CliOption(key = {"parallelism"}, mandatory = true,
          help = "Parallelism for hoodie compaction") final String parallelism,
      @CliOption(key = "schemaFilePath", mandatory = true,
          help = "Path for Avro schema file") final String schemaFilePath,
      @CliOption(key = "sparkMemory", unspecifiedDefaultValue = "4G",
          help = "Spark executor memory") final String sparkMemory,
      @CliOption(key = "retry", unspecifiedDefaultValue = "1", help = "Number of retries") final String retry,
      @CliOption(key = "compactionInstant", help = "Base path for the target hoodie table") String compactionInstantTime,
      @CliOption(key = "propsFilePath", help = "path to properties file on localfs or dfs with configurations for hoodie client for compacting",
        unspecifiedDefaultValue = "") final String propsFilePath,
      @CliOption(key = "hoodieConfigs", help = "Any configuration that can be set in the properties file can be passed here in the form of an array",
        unspecifiedDefaultValue = "") final String[] configs)
      throws Exception {
    HoodieTableMetaClient client = checkAndGetMetaClient();
    boolean initialized = HoodieCLI.initConf();
    HoodieCLI.initFS(initialized);

    if (null == compactionInstantTime) {
      // pick outstanding one with lowest timestamp
      Option<String> firstPendingInstant =
          client.reloadActiveTimeline().filterCompletedAndCompactionInstants()
              .filter(instant -> instant.getAction().equals(HoodieTimeline.COMPACTION_ACTION)).firstInstant()
              .map(HoodieInstant::getTimestamp);
      if (!firstPendingInstant.isPresent()) {
        return "NO PENDING COMPACTION TO RUN";
      }
      compactionInstantTime = firstPendingInstant.get();
    }
    String sparkPropertiesPath =
        Utils.getDefaultPropertiesFile(scala.collection.JavaConversions.propertiesAsScalaMap(System.getProperties()));
    SparkLauncher sparkLauncher = SparkUtil.initLauncher(sparkPropertiesPath);
    HoodieCompactor.Config config = new HoodieCompactor.Config();
    config.basePath = HoodieCLI.getTableMetaClient().getBasePath();
    config.tableName = HoodieCLI.getTableMetaClient().getTableConfig().getTableName();
    config.compactionInstantTime = compactionInstantTime;
    config.parallelism = Integer.parseInt(parallelism);
    config.schemaFile = schemaFilePath;
    config.sparkMemory = sparkMemory;
    config.retry = Integer.parseInt(retry);
    config.configs = Arrays.asList(configs);
    if (!Strings.isNullOrEmpty(propsFilePath)) {
      config.propsFilePath = propsFilePath;
    }
    String[] commandConfig = config.getCommandConfigsAsStringArray(SparkCommand.COMPACT_RUN.toString());

    sparkLauncher.addAppArgs(commandConfig);
    Process process = sparkLauncher.launch();
    InputStreamConsumer.captureOutput(process);
    int exitCode = process.waitFor();
    if (exitCode != 0) {
      return "Failed to run compaction for " + compactionInstantTime;
    }
    return "Compaction successfully completed for " + compactionInstantTime;
  }

  /**
   * Prints all compaction details.
   */
  private String printAllCompactions(HoodieDefaultTimeline timeline,
                                     Function<HoodieInstant, HoodieCompactionPlan> compactionPlanReader,
                                     boolean includeExtraMetadata,
                                     String sortByField,
                                     boolean descending,
                                     int limit,
                                     boolean headerOnly) {

    Stream<HoodieInstant> instantsStream = timeline.getCommitsAndCompactionTimeline().getReverseOrderedInstants();
    List<Pair<HoodieInstant, HoodieCompactionPlan>> compactionPlans = instantsStream
            .map(instant -> Pair.of(instant, compactionPlanReader.apply(instant)))
            .filter(pair -> pair.getRight() != null)
            .collect(Collectors.toList());

    Set<HoodieInstant> committedInstants = timeline.getCommitTimeline().filterCompletedInstants()
            .getInstants().collect(Collectors.toSet());

    List<Comparable[]> rows = new ArrayList<>();
    for (Pair<HoodieInstant, HoodieCompactionPlan> compactionPlan : compactionPlans) {
      HoodieCompactionPlan plan = compactionPlan.getRight();
      HoodieInstant instant = compactionPlan.getLeft();
      final HoodieInstant.State state;
      if (committedInstants.contains(instant)) {
        state = HoodieInstant.State.COMPLETED;
      } else {
        state = instant.getState();
      }

      if (includeExtraMetadata) {
        rows.add(new Comparable[] {instant.getTimestamp(), state.toString(),
                plan.getOperations() == null ? 0 : plan.getOperations().size(),
                plan.getExtraMetadata().toString()});
      } else {
        rows.add(new Comparable[] {instant.getTimestamp(), state.toString(),
                plan.getOperations() == null ? 0 : plan.getOperations().size()});
      }
    }

    Map<String, Function<Object, String>> fieldNameToConverterMap = new HashMap<>();
    TableHeader header = new TableHeader().addTableHeaderField("Compaction Instant Time").addTableHeaderField("State")
            .addTableHeaderField("Total FileIds to be Compacted");
    if (includeExtraMetadata) {
      header = header.addTableHeaderField("Extra Metadata");
    }
    return HoodiePrintHelper.print(header, fieldNameToConverterMap, sortByField, descending, limit, headerOnly, rows);
  }

  /**
   * Compaction reading is different for different timelines. Create partial function to override special logic.
   * We can make these read methods part of HoodieDefaultTimeline and override where necessary. But the
   * BiFunction below has 'hacky' exception blocks, so restricting it to CLI.
   */
  private <T extends HoodieDefaultTimeline, U extends HoodieInstant, V extends HoodieCompactionPlan>
      Function<HoodieInstant, HoodieCompactionPlan> compactionPlanReader(
          BiFunction<T, HoodieInstant, HoodieCompactionPlan> f, T timeline) {

    return (y) -> f.apply(timeline, y);
  }

  private HoodieCompactionPlan readCompactionPlanForArchivedTimeline(HoodieArchivedTimeline archivedTimeline,
                                                                     HoodieInstant instant) {
    if (!HoodieTimeline.COMPACTION_ACTION.equals(instant.getAction())) {
      return null;
    } else {
      try {
        return TimelineMetadataUtils.deserializeCompactionPlan(archivedTimeline.getInstantDetails(instant).get());
      } catch (IOException e) {
        throw new HoodieIOException(e.getMessage(), e);
      }
    }
  }

  /**
   * TBD Can we make this part of HoodieActiveTimeline or a utility class.
   */
  private HoodieCompactionPlan readCompactionPlanForActiveTimeline(HoodieActiveTimeline activeTimeline,
                                                                   HoodieInstant instant) {
    try {
      if (!HoodieTimeline.COMPACTION_ACTION.equals(instant.getAction())) {
        try {
          // This could be a completed compaction. Assume a compaction request file is present but skip if fails
          return TimelineMetadataUtils.deserializeCompactionPlan(
                  activeTimeline.readCompactionPlanAsBytes(
                          HoodieTimeline.getCompactionRequestedInstant(instant.getTimestamp())).get());
        } catch (HoodieIOException ioe) {
          // SKIP
          return null;
        }
      } else {
        return TimelineMetadataUtils.deserializeCompactionPlan(activeTimeline.readCompactionPlanAsBytes(
                HoodieTimeline.getCompactionRequestedInstant(instant.getTimestamp())).get());
      }
    } catch (IOException e) {
      throw new HoodieIOException(e.getMessage(), e);
    }
  }

  private String printCompaction(HoodieCompactionPlan compactionPlan,
                                 String sortByField,
                                 boolean descending,
                                 int limit,
                                 boolean headerOnly) {
    List<Comparable[]> rows = new ArrayList<>();
    if ((null != compactionPlan) && (null != compactionPlan.getOperations())) {
      for (HoodieCompactionOperation op : compactionPlan.getOperations()) {
        rows.add(new Comparable[]{op.getPartitionPath(), op.getFileId(), op.getBaseInstantTime(), op.getDataFilePath(),
                op.getDeltaFilePaths().size(), op.getMetrics() == null ? "" : op.getMetrics().toString()});
      }
    }

    Map<String, Function<Object, String>> fieldNameToConverterMap = new HashMap<>();
    TableHeader header = new TableHeader().addTableHeaderField("Partition Path").addTableHeaderField("File Id")
            .addTableHeaderField("Base Instant").addTableHeaderField("Data File Path")
            .addTableHeaderField("Total Delta Files").addTableHeaderField("getMetrics");
    return HoodiePrintHelper.print(header, fieldNameToConverterMap, sortByField, descending, limit, headerOnly, rows);
  }

  private static String getTmpSerializerFile() {
    return TMP_DIR + UUID.randomUUID().toString() + ".ser";
  }

  private <T> T deSerializeOperationResult(String inputP, FileSystem fs) throws Exception {
    Path inputPath = new Path(inputP);
    FSDataInputStream fsDataInputStream = fs.open(inputPath);
    ObjectInputStream in = new ObjectInputStream(fsDataInputStream);
    try {
      T result = (T) in.readObject();
      LOG.info("Result : " + result);
      return result;
    } finally {
      in.close();
      fsDataInputStream.close();
    }
  }

  @CliCommand(value = "compaction validate", help = "Validate Compaction")
  public String validateCompaction(
      @CliOption(key = "instant", mandatory = true, help = "Compaction Instant") String compactionInstant,
      @CliOption(key = {"parallelism"}, unspecifiedDefaultValue = "3", help = "Parallelism") String parallelism,
      @CliOption(key = "sparkMaster", unspecifiedDefaultValue = "", help = "Spark Master ") String master,
      @CliOption(key = "sparkMemory", unspecifiedDefaultValue = "2G", help = "executor memory") String sparkMemory,
      @CliOption(key = {"limit"}, help = "Limit commits", unspecifiedDefaultValue = "-1") Integer limit,
      @CliOption(key = {"sortBy"}, help = "Sorting Field", unspecifiedDefaultValue = "") String sortByField,
      @CliOption(key = {"desc"}, help = "Ordering", unspecifiedDefaultValue = "false") boolean descending,
      @CliOption(key = {"headeronly"}, help = "Print Header Only",
          unspecifiedDefaultValue = "false") boolean headerOnly)
      throws Exception {
    HoodieTableMetaClient client = checkAndGetMetaClient();
    boolean initialized = HoodieCLI.initConf();
    HoodieCLI.initFS(initialized);

    String outputPathStr = getTmpSerializerFile();
    Path outputPath = new Path(outputPathStr);
    String output;
    try {
      String sparkPropertiesPath = Utils
          .getDefaultPropertiesFile(scala.collection.JavaConversions.propertiesAsScalaMap(System.getProperties()));
      SparkLauncher sparkLauncher = SparkUtil.initLauncher(sparkPropertiesPath);
<<<<<<< HEAD
      HoodieCompactionAdminTool.Config config = new HoodieCompactionAdminTool.Config();
      config.basePath = HoodieCLI.getTableMetaClient().getBasePath();
      config.operation = HoodieCompactionAdminTool.Operation.VALIDATE;
      config.compactionInstantTime = compactionInstant;
      config.outputPath = outputPathStr;
      config.parallelism = Integer.parseInt(parallelism);
      config.sparkMaster = master;
      config.sparkMemory = sparkMemory;
      String[] commandConfig = config.getCommandConfigsAsStringArray(SparkCommand.COMPACT_VALIDATE.toString());

      sparkLauncher.addAppArgs(commandConfig);
=======
      sparkLauncher.addAppArgs(SparkCommand.COMPACT_VALIDATE.toString(), master, sparkMemory, client.getBasePath(),
          compactionInstant, outputPathStr, parallelism);
>>>>>>> 5d717a28
      Process process = sparkLauncher.launch();
      InputStreamConsumer.captureOutput(process);
      int exitCode = process.waitFor();
      if (exitCode != 0) {
        return "Failed to validate compaction for " + compactionInstant;
      }
      List<ValidationOpResult> res = deSerializeOperationResult(outputPathStr, HoodieCLI.fs);
      boolean valid = res.stream().map(OperationResult::isSuccess).reduce(Boolean::logicalAnd).orElse(true);
      String message = "\n\n\t COMPACTION PLAN " + (valid ? "VALID" : "INVALID") + "\n\n";
      List<Comparable[]> rows = new ArrayList<>();
      res.forEach(r -> {
        Comparable[] row = new Comparable[] {r.getOperation().getFileId(), r.getOperation().getBaseInstantTime(),
            r.getOperation().getDataFileName().isPresent() ? r.getOperation().getDataFileName().get() : "",
            r.getOperation().getDeltaFileNames().size(), r.isSuccess(),
            r.getException().isPresent() ? r.getException().get().getMessage() : ""};
        rows.add(row);
      });

      Map<String, Function<Object, String>> fieldNameToConverterMap = new HashMap<>();
      TableHeader header = new TableHeader().addTableHeaderField("File Id").addTableHeaderField("Base Instant Time")
          .addTableHeaderField("Base Data File").addTableHeaderField("Num Delta Files").addTableHeaderField("Valid")
          .addTableHeaderField("Error");

      output = message + HoodiePrintHelper.print(header, fieldNameToConverterMap, sortByField, descending, limit,
          headerOnly, rows);
    } finally {
      // Delete tmp file used to serialize result
      if (HoodieCLI.fs.exists(outputPath)) {
        HoodieCLI.fs.delete(outputPath, false);
      }
    }
    return output;
  }

  @CliCommand(value = "compaction unschedule", help = "Unschedule Compaction")
  public String unscheduleCompaction(
      @CliOption(key = "instant", mandatory = true, help = "Compaction Instant") String compactionInstant,
      @CliOption(key = {"parallelism"}, unspecifiedDefaultValue = "3", help = "Parallelism") String parallelism,
      @CliOption(key = "sparkMaster", unspecifiedDefaultValue = "", help = "Spark Master ") String master,
      @CliOption(key = "sparkMemory", unspecifiedDefaultValue = "2G", help = "executor memory") String sparkMemory,
      @CliOption(key = {"skipValidation"}, help = "skip validation", unspecifiedDefaultValue = "false") boolean skipV,
      @CliOption(key = {"dryRun"}, help = "Dry Run Mode", unspecifiedDefaultValue = "false") boolean dryRun,
      @CliOption(key = {"limit"}, help = "Limit commits", unspecifiedDefaultValue = "-1") Integer limit,
      @CliOption(key = {"sortBy"}, help = "Sorting Field", unspecifiedDefaultValue = "") String sortByField,
      @CliOption(key = {"desc"}, help = "Ordering", unspecifiedDefaultValue = "false") boolean descending,
      @CliOption(key = {"headeronly"}, help = "Print Header Only",
          unspecifiedDefaultValue = "false") boolean headerOnly)
      throws Exception {
    checkAndGetMetaClient();
    boolean initialized = HoodieCLI.initConf();
    HoodieCLI.initFS(initialized);

    String outputPathStr = getTmpSerializerFile();
    Path outputPath = new Path(outputPathStr);
    String output;
    try {
      String sparkPropertiesPath = Utils
          .getDefaultPropertiesFile(scala.collection.JavaConversions.propertiesAsScalaMap(System.getProperties()));
      SparkLauncher sparkLauncher = SparkUtil.initLauncher(sparkPropertiesPath);
<<<<<<< HEAD
      HoodieCompactionAdminTool.Config config = new HoodieCompactionAdminTool.Config();
      config.basePath = HoodieCLI.getTableMetaClient().getBasePath();
      config.operation = HoodieCompactionAdminTool.Operation.UNSCHEDULE_PLAN;
      config.compactionInstantTime = compactionInstant;
      config.outputPath = outputPathStr;
      config.parallelism = Integer.parseInt(parallelism);
      config.sparkMaster = master;
      config.sparkMemory = sparkMemory;
      config.skipValidation = skipV;
      config.dryRun = dryRun;
      String[] commandConfig =
        config.getCommandConfigsAsStringArray(SparkCommand.COMPACT_UNSCHEDULE_PLAN.toString());

      sparkLauncher.addAppArgs(commandConfig);
=======
      sparkLauncher.addAppArgs(SparkCommand.COMPACT_UNSCHEDULE_PLAN.toString(), master, sparkMemory, client.getBasePath(),
          compactionInstant, outputPathStr, parallelism, Boolean.valueOf(skipV).toString(),
          Boolean.valueOf(dryRun).toString());
>>>>>>> 5d717a28
      Process process = sparkLauncher.launch();
      InputStreamConsumer.captureOutput(process);
      int exitCode = process.waitFor();
      if (exitCode != 0) {
        return "Failed to unschedule compaction for " + compactionInstant;
      }
      List<RenameOpResult> res = deSerializeOperationResult(outputPathStr, HoodieCLI.fs);
      output =
          getRenamesToBePrinted(res, limit, sortByField, descending, headerOnly, "unschedule pending compaction");
    } finally {
      // Delete tmp file used to serialize result
      if (HoodieCLI.fs.exists(outputPath)) {
        HoodieCLI.fs.delete(outputPath, false);
      }
    }
    return output;
  }

  @CliCommand(value = "compaction unscheduleFileId", help = "UnSchedule Compaction for a fileId")
  public String unscheduleCompactFile(
      @CliOption(key = "fileId", mandatory = true, help = "File Id") final String fileId,
      @CliOption(key = "sparkMaster", unspecifiedDefaultValue = "", help = "Spark Master ") String master,
      @CliOption(key = "sparkMemory", unspecifiedDefaultValue = "2G", help = "executor memory") String sparkMemory,
      @CliOption(key = {"skipValidation"}, help = "skip validation", unspecifiedDefaultValue = "false") boolean skipV,
      @CliOption(key = {"dryRun"}, help = "Dry Run Mode", unspecifiedDefaultValue = "false") boolean dryRun,
      @CliOption(key = {"limit"}, help = "Limit commits", unspecifiedDefaultValue = "-1") Integer limit,
      @CliOption(key = {"sortBy"}, help = "Sorting Field", unspecifiedDefaultValue = "") String sortByField,
      @CliOption(key = {"desc"}, help = "Ordering", unspecifiedDefaultValue = "false") boolean descending,
      @CliOption(key = {"headeronly"}, help = "Header Only", unspecifiedDefaultValue = "false") boolean headerOnly)
      throws Exception {
    checkAndGetMetaClient();
    boolean initialized = HoodieCLI.initConf();
    HoodieCLI.initFS(initialized);

    String outputPathStr = getTmpSerializerFile();
    Path outputPath = new Path(outputPathStr);
    String output;
    try {
      String sparkPropertiesPath = Utils
          .getDefaultPropertiesFile(scala.collection.JavaConversions.propertiesAsScalaMap(System.getProperties()));
      SparkLauncher sparkLauncher = SparkUtil.initLauncher(sparkPropertiesPath);
<<<<<<< HEAD
      HoodieCompactionAdminTool.Config config = new HoodieCompactionAdminTool.Config();
      config.basePath = HoodieCLI.getTableMetaClient().getBasePath();
      config.operation = HoodieCompactionAdminTool.Operation.UNSCHEDULE_FILE;
      config.outputPath = outputPathStr;
      config.fileId = fileId;
      config.parallelism = 1;
      config.sparkMaster = master;
      config.sparkMemory = sparkMemory;
      config.skipValidation = skipV;
      config.dryRun = dryRun;
      String[] commandConfig =
        config.getCommandConfigsAsStringArray(SparkCommand.COMPACT_UNSCHEDULE_FILE.toString());

      sparkLauncher.addAppArgs(commandConfig);
=======
      sparkLauncher.addAppArgs(SparkCommand.COMPACT_UNSCHEDULE_FILE.toString(), master, sparkMemory, client.getBasePath(),
          fileId, outputPathStr, "1", Boolean.valueOf(skipV).toString(),
          Boolean.valueOf(dryRun).toString());
>>>>>>> 5d717a28
      Process process = sparkLauncher.launch();
      InputStreamConsumer.captureOutput(process);
      int exitCode = process.waitFor();
      if (exitCode != 0) {
        return "Failed to unschedule compaction for file " + fileId;
      }
      List<RenameOpResult> res = deSerializeOperationResult(outputPathStr, HoodieCLI.fs);
      output = getRenamesToBePrinted(res, limit, sortByField, descending, headerOnly,
          "unschedule file from pending compaction");
    } finally {
      // Delete tmp file used to serialize result
      if (HoodieCLI.fs.exists(outputPath)) {
        HoodieCLI.fs.delete(outputPath, false);
      }
    }
    return output;
  }

  @CliCommand(value = "compaction repair", help = "Renames the files to make them consistent with the timeline as "
      + "dictated by Hoodie metadata. Use when compaction unschedule fails partially.")
  public String repairCompaction(
      @CliOption(key = "instant", mandatory = true, help = "Compaction Instant") String compactionInstant,
      @CliOption(key = {"parallelism"}, unspecifiedDefaultValue = "3", help = "Parallelism") String parallelism,
      @CliOption(key = "sparkMaster", unspecifiedDefaultValue = "", help = "Spark Master ") String master,
      @CliOption(key = "sparkMemory", unspecifiedDefaultValue = "2G", help = "executor memory") String sparkMemory,
      @CliOption(key = {"dryRun"}, help = "Dry Run Mode", unspecifiedDefaultValue = "false") boolean dryRun,
      @CliOption(key = {"limit"}, help = "Limit commits", unspecifiedDefaultValue = "-1") Integer limit,
      @CliOption(key = {"sortBy"}, help = "Sorting Field", unspecifiedDefaultValue = "") String sortByField,
      @CliOption(key = {"desc"}, help = "Ordering", unspecifiedDefaultValue = "false") boolean descending,
      @CliOption(key = {"headeronly"}, help = "Print Header Only",
          unspecifiedDefaultValue = "false") boolean headerOnly)
      throws Exception {
    checkAndGetMetaClient();
    boolean initialized = HoodieCLI.initConf();
    HoodieCLI.initFS(initialized);

    String outputPathStr = getTmpSerializerFile();
    Path outputPath = new Path(outputPathStr);
    String output;
    try {
      String sparkPropertiesPath = Utils
          .getDefaultPropertiesFile(scala.collection.JavaConversions.propertiesAsScalaMap(System.getProperties()));
      SparkLauncher sparkLauncher = SparkUtil.initLauncher(sparkPropertiesPath);
<<<<<<< HEAD
      HoodieCompactionAdminTool.Config config = new HoodieCompactionAdminTool.Config();
      config.basePath = HoodieCLI.getTableMetaClient().getBasePath();
      config.operation = HoodieCompactionAdminTool.Operation.REPAIR;
      config.outputPath = outputPathStr;
      config.compactionInstantTime = compactionInstant;
      config.parallelism = Integer.parseInt(parallelism);
      config.sparkMaster = master;
      config.sparkMemory = sparkMemory;
      config.dryRun = dryRun;
      String[] commandConfig = config.getCommandConfigsAsStringArray(SparkCommand.COMPACT_REPAIR.toString());

      sparkLauncher.addAppArgs(commandConfig);
=======
      sparkLauncher.addAppArgs(SparkCommand.COMPACT_REPAIR.toString(), master, sparkMemory, client.getBasePath(),
          compactionInstant, outputPathStr, parallelism, Boolean.valueOf(dryRun).toString());
>>>>>>> 5d717a28
      Process process = sparkLauncher.launch();
      InputStreamConsumer.captureOutput(process);
      int exitCode = process.waitFor();
      if (exitCode != 0) {
        return "Failed to unschedule compaction for " + compactionInstant;
      }
      List<RenameOpResult> res = deSerializeOperationResult(outputPathStr, HoodieCLI.fs);
      output = getRenamesToBePrinted(res, limit, sortByField, descending, headerOnly, "repair compaction");
    } finally {
      // Delete tmp file used to serialize result
      if (HoodieCLI.fs.exists(outputPath)) {
        HoodieCLI.fs.delete(outputPath, false);
      }
    }
    return output;
  }

  private String getRenamesToBePrinted(List<RenameOpResult> res, Integer limit, String sortByField, boolean descending,
      boolean headerOnly, String operation) {

    Option<Boolean> result =
        Option.fromJavaOptional(res.stream().map(r -> r.isExecuted() && r.isSuccess()).reduce(Boolean::logicalAnd));
    if (result.isPresent()) {
      System.out.println("There were some file renames that needed to be done to " + operation);

      if (result.get()) {
        System.out.println("All renames successfully completed to " + operation + " done !!");
      } else {
        System.out.println("Some renames failed. table could be in inconsistent-state. Try running compaction repair");
      }

      List<Comparable[]> rows = new ArrayList<>();
      res.forEach(r -> {
        Comparable[] row =
            new Comparable[] {r.getOperation().fileId, r.getOperation().srcPath, r.getOperation().destPath,
                r.isExecuted(), r.isSuccess(), r.getException().isPresent() ? r.getException().get().getMessage() : ""};
        rows.add(row);
      });

      Map<String, Function<Object, String>> fieldNameToConverterMap = new HashMap<>();
      TableHeader header = new TableHeader().addTableHeaderField("File Id").addTableHeaderField("Source File Path")
          .addTableHeaderField("Destination File Path").addTableHeaderField("Rename Executed?")
          .addTableHeaderField("Rename Succeeded?").addTableHeaderField("Error");

      return HoodiePrintHelper.print(header, fieldNameToConverterMap, sortByField, descending, limit, headerOnly, rows);
    } else {
      return "No File renames needed to " + operation + ". Operation successful.";
    }
  }
}<|MERGE_RESOLUTION|>--- conflicted
+++ resolved
@@ -44,13 +44,12 @@
 import org.apache.hudi.exception.HoodieIOException;
 import org.apache.hudi.table.compact.OperationResult;
 import org.apache.hudi.table.compact.strategy.UnBoundedCompactionStrategy;
-
-import com.google.common.base.Strings;
+import org.apache.hudi.utilities.HoodieCompactionAdminTool;
+import org.apache.hudi.utilities.HoodieCompactor;
+
 import org.apache.hadoop.fs.FSDataInputStream;
 import org.apache.hadoop.fs.FileSystem;
 import org.apache.hadoop.fs.Path;
-import org.apache.hudi.utilities.HoodieCompactionAdminTool;
-import org.apache.hudi.utilities.HoodieCompactor;
 import org.apache.log4j.LogManager;
 import org.apache.log4j.Logger;
 import org.apache.spark.launcher.SparkLauncher;
@@ -197,7 +196,8 @@
                                 @CliOption(key = "propsFilePath", help = "path to properties file on localfs or dfs with configurations for hoodie client for compacting",
                                   unspecifiedDefaultValue = "") final String propsFilePath,
                                 @CliOption(key = "hoodieConfigs", help = "Any configuration that can be set in the properties file can be passed here in the form of an array",
-                                  unspecifiedDefaultValue = "") final String[] configs) throws Exception {
+                                  unspecifiedDefaultValue = "") final String[] configs,
+                                @CliOption(key = "sparkMaster", unspecifiedDefaultValue = "", help = "Spark Master ") String master) throws Exception {
     checkAndGetMetaClient();
     boolean initialized = HoodieCLI.initConf();
     HoodieCLI.initFS(initialized);
@@ -217,10 +217,11 @@
     // TODO: Make this configurable along with strategy specific config - For now, this is a generic enough strategy
     config.strategyClassName = UnBoundedCompactionStrategy.class.getCanonicalName();
     config.configs = Arrays.asList(configs);
-    if (!Strings.isNullOrEmpty(propsFilePath)) {
+    if (!StringUtils.isNullOrEmpty(propsFilePath)) {
       config.propsFilePath = propsFilePath;
     }
     config.schemaFile = "";
+    config.sparkMaster = master;
     String[] commandConfig = config.getCommandConfigsAsStringArray(SparkCommand.COMPACT_SCHEDULE.toString());
 
     sparkLauncher.addAppArgs(commandConfig);
@@ -246,7 +247,8 @@
       @CliOption(key = "propsFilePath", help = "path to properties file on localfs or dfs with configurations for hoodie client for compacting",
         unspecifiedDefaultValue = "") final String propsFilePath,
       @CliOption(key = "hoodieConfigs", help = "Any configuration that can be set in the properties file can be passed here in the form of an array",
-        unspecifiedDefaultValue = "") final String[] configs)
+        unspecifiedDefaultValue = "") final String[] configs,
+      @CliOption(key = "sparkMaster", unspecifiedDefaultValue = "", help = "Spark Master ") String master)
       throws Exception {
     HoodieTableMetaClient client = checkAndGetMetaClient();
     boolean initialized = HoodieCLI.initConf();
@@ -275,7 +277,8 @@
     config.sparkMemory = sparkMemory;
     config.retry = Integer.parseInt(retry);
     config.configs = Arrays.asList(configs);
-    if (!Strings.isNullOrEmpty(propsFilePath)) {
+    config.sparkMaster = master;
+    if (!StringUtils.isNullOrEmpty(propsFilePath)) {
       config.propsFilePath = propsFilePath;
     }
     String[] commandConfig = config.getCommandConfigsAsStringArray(SparkCommand.COMPACT_RUN.toString());
@@ -451,7 +454,6 @@
       String sparkPropertiesPath = Utils
           .getDefaultPropertiesFile(scala.collection.JavaConversions.propertiesAsScalaMap(System.getProperties()));
       SparkLauncher sparkLauncher = SparkUtil.initLauncher(sparkPropertiesPath);
-<<<<<<< HEAD
       HoodieCompactionAdminTool.Config config = new HoodieCompactionAdminTool.Config();
       config.basePath = HoodieCLI.getTableMetaClient().getBasePath();
       config.operation = HoodieCompactionAdminTool.Operation.VALIDATE;
@@ -463,10 +465,6 @@
       String[] commandConfig = config.getCommandConfigsAsStringArray(SparkCommand.COMPACT_VALIDATE.toString());
 
       sparkLauncher.addAppArgs(commandConfig);
-=======
-      sparkLauncher.addAppArgs(SparkCommand.COMPACT_VALIDATE.toString(), master, sparkMemory, client.getBasePath(),
-          compactionInstant, outputPathStr, parallelism);
->>>>>>> 5d717a28
       Process process = sparkLauncher.launch();
       InputStreamConsumer.captureOutput(process);
       int exitCode = process.waitFor();
@@ -526,7 +524,6 @@
       String sparkPropertiesPath = Utils
           .getDefaultPropertiesFile(scala.collection.JavaConversions.propertiesAsScalaMap(System.getProperties()));
       SparkLauncher sparkLauncher = SparkUtil.initLauncher(sparkPropertiesPath);
-<<<<<<< HEAD
       HoodieCompactionAdminTool.Config config = new HoodieCompactionAdminTool.Config();
       config.basePath = HoodieCLI.getTableMetaClient().getBasePath();
       config.operation = HoodieCompactionAdminTool.Operation.UNSCHEDULE_PLAN;
@@ -541,11 +538,6 @@
         config.getCommandConfigsAsStringArray(SparkCommand.COMPACT_UNSCHEDULE_PLAN.toString());
 
       sparkLauncher.addAppArgs(commandConfig);
-=======
-      sparkLauncher.addAppArgs(SparkCommand.COMPACT_UNSCHEDULE_PLAN.toString(), master, sparkMemory, client.getBasePath(),
-          compactionInstant, outputPathStr, parallelism, Boolean.valueOf(skipV).toString(),
-          Boolean.valueOf(dryRun).toString());
->>>>>>> 5d717a28
       Process process = sparkLauncher.launch();
       InputStreamConsumer.captureOutput(process);
       int exitCode = process.waitFor();
@@ -587,7 +579,6 @@
       String sparkPropertiesPath = Utils
           .getDefaultPropertiesFile(scala.collection.JavaConversions.propertiesAsScalaMap(System.getProperties()));
       SparkLauncher sparkLauncher = SparkUtil.initLauncher(sparkPropertiesPath);
-<<<<<<< HEAD
       HoodieCompactionAdminTool.Config config = new HoodieCompactionAdminTool.Config();
       config.basePath = HoodieCLI.getTableMetaClient().getBasePath();
       config.operation = HoodieCompactionAdminTool.Operation.UNSCHEDULE_FILE;
@@ -602,11 +593,6 @@
         config.getCommandConfigsAsStringArray(SparkCommand.COMPACT_UNSCHEDULE_FILE.toString());
 
       sparkLauncher.addAppArgs(commandConfig);
-=======
-      sparkLauncher.addAppArgs(SparkCommand.COMPACT_UNSCHEDULE_FILE.toString(), master, sparkMemory, client.getBasePath(),
-          fileId, outputPathStr, "1", Boolean.valueOf(skipV).toString(),
-          Boolean.valueOf(dryRun).toString());
->>>>>>> 5d717a28
       Process process = sparkLauncher.launch();
       InputStreamConsumer.captureOutput(process);
       int exitCode = process.waitFor();
@@ -650,7 +636,6 @@
       String sparkPropertiesPath = Utils
           .getDefaultPropertiesFile(scala.collection.JavaConversions.propertiesAsScalaMap(System.getProperties()));
       SparkLauncher sparkLauncher = SparkUtil.initLauncher(sparkPropertiesPath);
-<<<<<<< HEAD
       HoodieCompactionAdminTool.Config config = new HoodieCompactionAdminTool.Config();
       config.basePath = HoodieCLI.getTableMetaClient().getBasePath();
       config.operation = HoodieCompactionAdminTool.Operation.REPAIR;
@@ -663,10 +648,6 @@
       String[] commandConfig = config.getCommandConfigsAsStringArray(SparkCommand.COMPACT_REPAIR.toString());
 
       sparkLauncher.addAppArgs(commandConfig);
-=======
-      sparkLauncher.addAppArgs(SparkCommand.COMPACT_REPAIR.toString(), master, sparkMemory, client.getBasePath(),
-          compactionInstant, outputPathStr, parallelism, Boolean.valueOf(dryRun).toString());
->>>>>>> 5d717a28
       Process process = sparkLauncher.launch();
       InputStreamConsumer.captureOutput(process);
       int exitCode = process.waitFor();
