/*
 * Licensed to the Apache Software Foundation (ASF) under one
 * or more contributor license agreements.  See the NOTICE file
 * distributed with this work for additional information
 * regarding copyright ownership.  The ASF licenses this file
 * to you under the Apache License, Version 2.0 (the
 * "License"); you may not use this file except in compliance
 * with the License.  You may obtain a copy of the License at
 *
 *      http://www.apache.org/licenses/LICENSE-2.0
 *
 * Unless required by applicable law or agreed to in writing, software
 * distributed under the License is distributed on an "AS IS" BASIS,
 * WITHOUT WARRANTIES OR CONDITIONS OF ANY KIND, either express or implied.
 * See the License for the specific language governing permissions and
 * limitations under the License.
 */

package org.apache.hudi.cli.commands;

import org.apache.hudi.cli.DedupeConfig;
import org.apache.hudi.cli.DedupeSparkJob;
import org.apache.hudi.cli.utils.SparkUtil;
import org.apache.hudi.common.fs.FSUtils;
import org.apache.hudi.common.util.Option;
<<<<<<< HEAD
=======
import org.apache.hudi.common.util.StringUtils;
import org.apache.hudi.config.HoodieIndexConfig;
import org.apache.hudi.config.HoodieWriteConfig;
import org.apache.hudi.index.HoodieIndex;
import org.apache.hudi.table.action.compact.strategy.UnBoundedCompactionStrategy;
>>>>>>> 25a0080b
import org.apache.hudi.utilities.HDFSParquetImporter;
import org.apache.hudi.utilities.HoodieCleaner;
import org.apache.hudi.utilities.HoodieCompactionAdminTool;
import org.apache.hudi.utilities.HoodieCompactor;
import org.apache.hudi.utilities.HoodieRollback;
import org.apache.hudi.utilities.config.AbstractCommandConfig;
import org.apache.hudi.utilities.exception.InvalidCommandConfigException;

import org.apache.log4j.Logger;
import org.apache.spark.api.java.JavaSparkContext;
import org.apache.spark.sql.SQLContext;

import java.util.Arrays;
import java.util.List;

/**
 * This class deals with initializing spark context based on command entered to hudi-cli.
 */
public class SparkMain {

  private static final Logger LOG = Logger.getLogger(SparkMain.class);

  /**
   * Commands.
   */
  enum SparkCommand {
    ROLLBACK, DEDUPLICATE, ROLLBACK_TO_SAVEPOINT, SAVEPOINT, IMPORT, UPSERT, COMPACT_SCHEDULE, COMPACT_RUN, COMPACT_UNSCHEDULE_PLAN, COMPACT_UNSCHEDULE_FILE, COMPACT_VALIDATE, COMPACT_REPAIR, CLEAN
  }

  public static void main(String[] args) throws Exception {
    String command = args[0];
    LOG.info("Invoking SparkMain:" + command);

    SparkCommand cmd = SparkCommand.valueOf(command);
    String[] commandConfigs = Arrays.copyOfRange(args, 1, args.length);

    JavaSparkContext jsc = sparkMasterContained(cmd)
        ? SparkUtil.initJavaSparkConf("hoodie-cli-" + command, Option.of(args[1]), Option.of(args[2]))
        : SparkUtil.initJavaSparkConf("hoodie-cli-" + command);
    int returnCode = 0;
    switch (cmd) {
      case ROLLBACK:
        returnCode = rollback(jsc, getConfig(HoodieRollback.Config.class, commandConfigs));
        break;
      case DEDUPLICATE:
<<<<<<< HEAD
        returnCode = deduplicatePartitionPath(jsc, getConfig(DedupeConfig.class, commandConfigs));
=======
        assert (args.length == 7);
        returnCode = deduplicatePartitionPath(jsc, args[3], args[4], args[5], args[6]);
>>>>>>> 25a0080b
        break;
      case ROLLBACK_TO_SAVEPOINT:
        returnCode = rollbackToSavepoint(jsc, getConfig(HoodieRollback.Config.class, commandConfigs));
        break;
      case IMPORT:
      case UPSERT:
<<<<<<< HEAD
        returnCode = dataLoad(jsc, getConfig(HDFSParquetImporter.Config.class, commandConfigs));
=======
        assert (args.length >= 13);
        String propsFilePath = null;
        if (!StringUtils.isNullOrEmpty(args[12])) {
          propsFilePath = args[12];
        }
        List<String> configs = new ArrayList<>();
        if (args.length > 13) {
          configs.addAll(Arrays.asList(args).subList(13, args.length));
        }
        returnCode = dataLoad(jsc, command, args[3], args[4], args[5], args[6], args[7], args[8],
            Integer.parseInt(args[9]), args[10], Integer.parseInt(args[11]), propsFilePath, configs);
>>>>>>> 25a0080b
        break;
      case COMPACT_RUN:
      case COMPACT_SCHEDULE:
        LOG.info("now came to SparkMain for compact_schedule run.. ");
        returnCode = compact(jsc, getConfig(HoodieCompactor.Config.class, commandConfigs));
        break;
      case COMPACT_VALIDATE:
      case COMPACT_REPAIR:
      case COMPACT_UNSCHEDULE_FILE:
      case COMPACT_UNSCHEDULE_PLAN:
        doCompactOperation(jsc, getConfig(HoodieCompactionAdminTool.Config.class, commandConfigs));
        returnCode = 0;
        break;
      case CLEAN:
        clean(jsc, getConfig(HoodieCleaner.Config.class, commandConfigs));
        returnCode = 0;
        break;
      default:
        break;
    }
    System.exit(returnCode);
  }

<<<<<<< HEAD
  private static <T extends AbstractCommandConfig> T getConfig(Class<T> configClass, String[] configs) {
    try {
      LOG.info("getting config now for config class: " + configClass);
      T configObject = configClass.newInstance();
      configObject.parseCommandConfig(configs);
      return configObject;
    } catch (InstantiationException | IllegalAccessException e) {
      throw new InvalidCommandConfigException("Unable to instantiate command config class ", e);
    }
=======
  private static boolean sparkMasterContained(SparkCommand command) {
    List<SparkCommand> masterContained = Arrays.asList(SparkCommand.COMPACT_VALIDATE, SparkCommand.COMPACT_REPAIR,
        SparkCommand.COMPACT_UNSCHEDULE_PLAN, SparkCommand.COMPACT_UNSCHEDULE_FILE, SparkCommand.CLEAN,
        SparkCommand.IMPORT, SparkCommand.UPSERT, SparkCommand.DEDUPLICATE);
    return masterContained.contains(command);
  }

  protected static void clean(JavaSparkContext jsc, String basePath, String propsFilePath,
      List<String> configs) {
    HoodieCleaner.Config cfg = new HoodieCleaner.Config();
    cfg.basePath = basePath;
    cfg.propsFilePath = propsFilePath;
    cfg.configs = configs;
    new HoodieCleaner(cfg, jsc).run();
  }

  private static int dataLoad(JavaSparkContext jsc, String command, String srcPath, String targetPath, String tableName,
      String tableType, String rowKey, String partitionKey, int parallelism, String schemaFile,
      int retry, String propsFilePath, List<String> configs) {
    Config cfg = new Config();
    cfg.command = command;
    cfg.srcPath = srcPath;
    cfg.targetPath = targetPath;
    cfg.tableName = tableName;
    cfg.tableType = tableType;
    cfg.rowKey = rowKey;
    cfg.partitionKey = partitionKey;
    cfg.parallelism = parallelism;
    cfg.schemaFile = schemaFile;
    cfg.propsFilePath = propsFilePath;
    cfg.configs = configs;
    return new HDFSParquetImporter(cfg).dataImport(jsc, retry);
>>>>>>> 25a0080b
  }

  private static void clean(JavaSparkContext jsc, HoodieCleaner.Config config) {
    LOG.info("Command config: " + config.toString());
    new HoodieCleaner(config, jsc).run();
  }

  private static int dataLoad(JavaSparkContext jsc, HDFSParquetImporter.Config config) {
    LOG.info("Command config: " + config.toString());
    return new HDFSParquetImporter(config).dataImport(jsc, config.retry);
  }

  private static void doCompactOperation(JavaSparkContext jsc, HoodieCompactionAdminTool.Config config) throws Exception {
    LOG.info("Command config: " + config.toString());
    new HoodieCompactionAdminTool(config).run(jsc);
  }

  private static int compact(JavaSparkContext jsc, HoodieCompactor.Config config) {
    LOG.info("Command config for HoodieCompactor: " + config.toString());
    jsc.getConf().set("spark.executor.memory", config.sparkMemory);
    return new HoodieCompactor(config).compact(jsc, config.retry);
  }

  private static boolean sparkMasterContained(SparkCommand command) {
    List<SparkCommand> masterContained = Arrays.asList(SparkCommand.COMPACT_VALIDATE, SparkCommand.COMPACT_REPAIR,
        SparkCommand.COMPACT_UNSCHEDULE_PLAN, SparkCommand.COMPACT_UNSCHEDULE_FILE, SparkCommand.CLEAN);
    return masterContained.contains(command);
  }

<<<<<<< HEAD
  private static int deduplicatePartitionPath(JavaSparkContext jsc, DedupeConfig config) {
    LOG.info("Command config: " + config.toString());
    DedupeSparkJob job = new DedupeSparkJob(config,
        new SQLContext(jsc),
        FSUtils.getFs(config.basePath(), jsc.hadoopConfiguration()));
    job.fixDuplicates(true);
    return 0;
  }

  private static int rollback(JavaSparkContext jsc, HoodieRollback.Config config) throws Exception {
    LOG.info("Command config: " + config.toString());
    return new HoodieRollback(config).rollback(jsc);
=======
  private static int deduplicatePartitionPath(JavaSparkContext jsc, String duplicatedPartitionPath,
      String repairedOutputPath, String basePath, String dryRun) {
    DedupeSparkJob job = new DedupeSparkJob(basePath, duplicatedPartitionPath, repairedOutputPath, new SQLContext(jsc),
        FSUtils.getFs(basePath, jsc.hadoopConfiguration()));
    job.fixDuplicates(Boolean.parseBoolean(dryRun));
    return 0;
  }

  private static int rollback(JavaSparkContext jsc, String instantTime, String basePath) throws Exception {
    HoodieWriteClient client = createHoodieClient(jsc, basePath);
    if (client.rollback(instantTime)) {
      LOG.info(String.format("The commit \"%s\" rolled back.", instantTime));
      return 0;
    } else {
      LOG.info(String.format("The commit \"%s\" failed to roll back.", instantTime));
      return -1;
    }
  }

  private static int rollbackToSavepoint(JavaSparkContext jsc, String savepointTime, String basePath) throws Exception {
    HoodieWriteClient client = createHoodieClient(jsc, basePath);
    try {
      client.restoreToSavepoint(savepointTime);
      LOG.info(String.format("The commit \"%s\" rolled back.", savepointTime));
      return 0;
    } catch (Exception e) {
      LOG.info(String.format("The commit \"%s\" failed to roll back.", savepointTime));
      return -1;
    }
>>>>>>> 25a0080b
  }

  private static int rollbackToSavepoint(JavaSparkContext jsc, HoodieRollback.Config config) throws Exception {
    LOG.info("Command config: " + config.toString());
    return new HoodieRollback(config).rollbackToSavepoint(jsc);
  }
}<|MERGE_RESOLUTION|>--- conflicted
+++ resolved
@@ -23,14 +23,6 @@
 import org.apache.hudi.cli.utils.SparkUtil;
 import org.apache.hudi.common.fs.FSUtils;
 import org.apache.hudi.common.util.Option;
-<<<<<<< HEAD
-=======
-import org.apache.hudi.common.util.StringUtils;
-import org.apache.hudi.config.HoodieIndexConfig;
-import org.apache.hudi.config.HoodieWriteConfig;
-import org.apache.hudi.index.HoodieIndex;
-import org.apache.hudi.table.action.compact.strategy.UnBoundedCompactionStrategy;
->>>>>>> 25a0080b
 import org.apache.hudi.utilities.HDFSParquetImporter;
 import org.apache.hudi.utilities.HoodieCleaner;
 import org.apache.hudi.utilities.HoodieCompactionAdminTool;
@@ -76,33 +68,14 @@
         returnCode = rollback(jsc, getConfig(HoodieRollback.Config.class, commandConfigs));
         break;
       case DEDUPLICATE:
-<<<<<<< HEAD
         returnCode = deduplicatePartitionPath(jsc, getConfig(DedupeConfig.class, commandConfigs));
-=======
-        assert (args.length == 7);
-        returnCode = deduplicatePartitionPath(jsc, args[3], args[4], args[5], args[6]);
->>>>>>> 25a0080b
         break;
       case ROLLBACK_TO_SAVEPOINT:
         returnCode = rollbackToSavepoint(jsc, getConfig(HoodieRollback.Config.class, commandConfigs));
         break;
       case IMPORT:
       case UPSERT:
-<<<<<<< HEAD
         returnCode = dataLoad(jsc, getConfig(HDFSParquetImporter.Config.class, commandConfigs));
-=======
-        assert (args.length >= 13);
-        String propsFilePath = null;
-        if (!StringUtils.isNullOrEmpty(args[12])) {
-          propsFilePath = args[12];
-        }
-        List<String> configs = new ArrayList<>();
-        if (args.length > 13) {
-          configs.addAll(Arrays.asList(args).subList(13, args.length));
-        }
-        returnCode = dataLoad(jsc, command, args[3], args[4], args[5], args[6], args[7], args[8],
-            Integer.parseInt(args[9]), args[10], Integer.parseInt(args[11]), propsFilePath, configs);
->>>>>>> 25a0080b
         break;
       case COMPACT_RUN:
       case COMPACT_SCHEDULE:
@@ -126,7 +99,6 @@
     System.exit(returnCode);
   }
 
-<<<<<<< HEAD
   private static <T extends AbstractCommandConfig> T getConfig(Class<T> configClass, String[] configs) {
     try {
       LOG.info("getting config now for config class: " + configClass);
@@ -136,7 +108,8 @@
     } catch (InstantiationException | IllegalAccessException e) {
       throw new InvalidCommandConfigException("Unable to instantiate command config class ", e);
     }
-=======
+  }
+
   private static boolean sparkMasterContained(SparkCommand command) {
     List<SparkCommand> masterContained = Arrays.asList(SparkCommand.COMPACT_VALIDATE, SparkCommand.COMPACT_REPAIR,
         SparkCommand.COMPACT_UNSCHEDULE_PLAN, SparkCommand.COMPACT_UNSCHEDULE_FILE, SparkCommand.CLEAN,
@@ -144,35 +117,7 @@
     return masterContained.contains(command);
   }
 
-  protected static void clean(JavaSparkContext jsc, String basePath, String propsFilePath,
-      List<String> configs) {
-    HoodieCleaner.Config cfg = new HoodieCleaner.Config();
-    cfg.basePath = basePath;
-    cfg.propsFilePath = propsFilePath;
-    cfg.configs = configs;
-    new HoodieCleaner(cfg, jsc).run();
-  }
-
-  private static int dataLoad(JavaSparkContext jsc, String command, String srcPath, String targetPath, String tableName,
-      String tableType, String rowKey, String partitionKey, int parallelism, String schemaFile,
-      int retry, String propsFilePath, List<String> configs) {
-    Config cfg = new Config();
-    cfg.command = command;
-    cfg.srcPath = srcPath;
-    cfg.targetPath = targetPath;
-    cfg.tableName = tableName;
-    cfg.tableType = tableType;
-    cfg.rowKey = rowKey;
-    cfg.partitionKey = partitionKey;
-    cfg.parallelism = parallelism;
-    cfg.schemaFile = schemaFile;
-    cfg.propsFilePath = propsFilePath;
-    cfg.configs = configs;
-    return new HDFSParquetImporter(cfg).dataImport(jsc, retry);
->>>>>>> 25a0080b
-  }
-
-  private static void clean(JavaSparkContext jsc, HoodieCleaner.Config config) {
+  static void clean(JavaSparkContext jsc, HoodieCleaner.Config config) {
     LOG.info("Command config: " + config.toString());
     new HoodieCleaner(config, jsc).run();
   }
@@ -193,13 +138,6 @@
     return new HoodieCompactor(config).compact(jsc, config.retry);
   }
 
-  private static boolean sparkMasterContained(SparkCommand command) {
-    List<SparkCommand> masterContained = Arrays.asList(SparkCommand.COMPACT_VALIDATE, SparkCommand.COMPACT_REPAIR,
-        SparkCommand.COMPACT_UNSCHEDULE_PLAN, SparkCommand.COMPACT_UNSCHEDULE_FILE, SparkCommand.CLEAN);
-    return masterContained.contains(command);
-  }
-
-<<<<<<< HEAD
   private static int deduplicatePartitionPath(JavaSparkContext jsc, DedupeConfig config) {
     LOG.info("Command config: " + config.toString());
     DedupeSparkJob job = new DedupeSparkJob(config,
@@ -212,37 +150,6 @@
   private static int rollback(JavaSparkContext jsc, HoodieRollback.Config config) throws Exception {
     LOG.info("Command config: " + config.toString());
     return new HoodieRollback(config).rollback(jsc);
-=======
-  private static int deduplicatePartitionPath(JavaSparkContext jsc, String duplicatedPartitionPath,
-      String repairedOutputPath, String basePath, String dryRun) {
-    DedupeSparkJob job = new DedupeSparkJob(basePath, duplicatedPartitionPath, repairedOutputPath, new SQLContext(jsc),
-        FSUtils.getFs(basePath, jsc.hadoopConfiguration()));
-    job.fixDuplicates(Boolean.parseBoolean(dryRun));
-    return 0;
-  }
-
-  private static int rollback(JavaSparkContext jsc, String instantTime, String basePath) throws Exception {
-    HoodieWriteClient client = createHoodieClient(jsc, basePath);
-    if (client.rollback(instantTime)) {
-      LOG.info(String.format("The commit \"%s\" rolled back.", instantTime));
-      return 0;
-    } else {
-      LOG.info(String.format("The commit \"%s\" failed to roll back.", instantTime));
-      return -1;
-    }
-  }
-
-  private static int rollbackToSavepoint(JavaSparkContext jsc, String savepointTime, String basePath) throws Exception {
-    HoodieWriteClient client = createHoodieClient(jsc, basePath);
-    try {
-      client.restoreToSavepoint(savepointTime);
-      LOG.info(String.format("The commit \"%s\" rolled back.", savepointTime));
-      return 0;
-    } catch (Exception e) {
-      LOG.info(String.format("The commit \"%s\" failed to roll back.", savepointTime));
-      return -1;
-    }
->>>>>>> 25a0080b
   }
 
   private static int rollbackToSavepoint(JavaSparkContext jsc, HoodieRollback.Config config) throws Exception {
