--- conflicted
+++ resolved
@@ -56,14 +56,9 @@
       @CliOption(key = {"sortBy"}, help = "Sorting Field", unspecifiedDefaultValue = "") final String sortByField,
       @CliOption(key = {"desc"}, help = "Ordering", unspecifiedDefaultValue = "false") final boolean descending,
       @CliOption(key = {"headeronly"}, help = "Print Header Only",
-<<<<<<< HEAD
-          unspecifiedDefaultValue = "false") final boolean headerOnly) {
-    HoodieActiveTimeline activeTimeline = new RollbackTimeline(HoodieCLI.tableMetadata);
-=======
           unspecifiedDefaultValue = "false") final boolean headerOnly)
       throws IOException {
     HoodieActiveTimeline activeTimeline = new RollbackTimeline(HoodieCLI.getTableMetaClient());
->>>>>>> 3c811ec2
     HoodieTimeline rollback = activeTimeline.getRollbackTimeline().filterCompletedInstants();
 
     final List<Comparable[]> rows = new ArrayList<>();
