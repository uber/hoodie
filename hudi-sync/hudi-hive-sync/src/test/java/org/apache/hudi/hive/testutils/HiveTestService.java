--- conflicted
+++ resolved
@@ -83,11 +83,7 @@
 
   public HiveTestService(Configuration hadoopConf) throws IOException {
     this.workDir = Files.createTempDirectory(System.currentTimeMillis() + "-").toFile().getAbsolutePath();
-<<<<<<< HEAD
-    this.hadoopConf = configuration;
-=======
     this.hadoopConf = hadoopConf;
->>>>>>> 769dd2d7
   }
 
   public Configuration getHadoopConf() {
