--- conflicted
+++ resolved
@@ -71,9 +71,6 @@
     DataSourceReadOptions.DEFAULT_REALTIME_MERGE_OPT_VAL)
   private val maxCompactionMemoryInBytes = getMaxCompactionMemoryInBytes(jobConf)
   private var fileIndex: List[HoodieMergeOnReadFileSplit] = _
-<<<<<<< HEAD
-
-=======
   private val preCombineField = {
     val preCombineFieldFromTableConfig = metaClient.getTableConfig.getPreCombineField
     if (preCombineFieldFromTableConfig != null) {
@@ -84,7 +81,6 @@
       optParams.get(DataSourceReadOptions.READ_PRE_COMBINE_FIELD)
     }
   }
->>>>>>> 7454328b
   override def schema: StructType = tableStructSchema
 
   override def needConversion: Boolean = false
