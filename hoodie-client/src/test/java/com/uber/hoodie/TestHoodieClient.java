--- conflicted
+++ resolved
@@ -77,7 +77,6 @@
 import java.util.stream.Collectors;
 import java.util.stream.Stream;
 
-import static com.uber.hoodie.common.model.HoodieTestUtils.createInflightCommitFiles;
 import static org.junit.Assert.assertEquals;
 import static org.junit.Assert.assertFalse;
 import static org.junit.Assert.assertTrue;
@@ -466,11 +465,7 @@
     @Test
     public void testCreateSavepoint() throws Exception {
 
-<<<<<<< HEAD
         if(tableType == HoodieTableType.MERGE_ON_READ || tableType == HoodieTableType.COPY_ON_WRITE) {
-=======
-        if(tableType == HoodieTableType.MERGE_ON_READ) {
->>>>>>> 374d475b
             return;
         }
 
@@ -544,16 +539,9 @@
         client.deleteSavepoint(
                 table.getCompletedSavepointTimeline().getInstants().findFirst().get().getTimestamp());
 
-<<<<<<< HEAD
         // rollback and reupsert 004
         client.rollback(newCommitTime);
-=======
-        Thread.sleep(5000);
         // rollback and reupsert 004
-        client.rollback(newCommitTime);
-        Thread.sleep(5000);
->>>>>>> 374d475b
-
         statuses = client.upsert(jsc.parallelize(records, 1), newCommitTime).collect();
         // Verify there are no errors
         assertNoWriteErrors(statuses);
@@ -925,11 +913,7 @@
                 HoodieTestUtils.doesDataFileExist(basePath, "2016/05/06", commitTime3, file33));
 
         // simulate partial failure, where .inflight was not deleted, but data files were.
-<<<<<<< HEAD
         HoodieTestUtils.createInflightCommitFiles(basePath, commitTime3);
-=======
-        createInflightCommitFiles(basePath, commitTime3);
->>>>>>> 374d475b
 
         Thread.sleep(4000);
         client.rollback(commitTime3);
@@ -974,12 +958,9 @@
     @Test //TODO(na) : needs fixing due to some kind of race condition after moving to DFS
     public void testAutoRollbackCommit() throws Exception {
 
-<<<<<<< HEAD
         if(tableType == HoodieTableType.MERGE_ON_READ) {
             return;
         }
-=======
->>>>>>> 374d475b
         // Let's create some commit files and parquet files
         String commitTime1 = "20160501010101";
         String commitTime2 = "20160502020601";
