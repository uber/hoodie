/*
 * Licensed to the Apache Software Foundation (ASF) under one
 * or more contributor license agreements.  See the NOTICE file
 * distributed with this work for additional information
 * regarding copyright ownership.  The ASF licenses this file
 * to you under the Apache License, Version 2.0 (the
 * "License"); you may not use this file except in compliance
 * with the License.  You may obtain a copy of the License at
 *
 *      http://www.apache.org/licenses/LICENSE-2.0
 *
 * Unless required by applicable law or agreed to in writing, software
 * distributed under the License is distributed on an "AS IS" BASIS,
 * WITHOUT WARRANTIES OR CONDITIONS OF ANY KIND, either express or implied.
 * See the License for the specific language governing permissions and
 * limitations under the License.
 */

package org.apache.hudi.utilities.deltastreamer;

import org.apache.hudi.config.HoodieWriteConfig;
import org.apache.hudi.metrics.Metrics;

import com.codahale.metrics.Timer;

import java.io.Serializable;

public class HoodieDeltaStreamerMetrics implements Serializable {

  private HoodieWriteConfig config;
  private String tableName;

  public String overallTimerName = null;
  public String hiveSyncTimerName = null;
<<<<<<< HEAD
  public String metaSyncTimerName = null;
  private Timer overallTimer = null;
  public Timer hiveSyncTimer = null;
  public Timer metaSyncTimer = null;
=======
  private transient Timer overallTimer = null;
  public transient Timer hiveSyncTimer = null;
>>>>>>> 10e42687

  public HoodieDeltaStreamerMetrics(HoodieWriteConfig config) {
    this.config = config;
    this.tableName = config.getTableName();
    if (config.isMetricsOn()) {
      Metrics.init(config);
      this.overallTimerName = getMetricsName("timer", "deltastreamer");
      this.hiveSyncTimerName = getMetricsName("timer", "deltastreamerHiveSync");
      this.metaSyncTimerName = getMetricsName("timer", "deltastreamerMetaSync");
    }
  }

  public Timer.Context getOverallTimerContext() {
    if (config.isMetricsOn() && overallTimer == null) {
      overallTimer = createTimer(overallTimerName);
    }
    return overallTimer == null ? null : overallTimer.time();
  }

  public Timer.Context getHiveSyncTimerContext() {
    if (config.isMetricsOn() && hiveSyncTimer == null) {
      hiveSyncTimer = createTimer(hiveSyncTimerName);
    }
    return hiveSyncTimer == null ? null : hiveSyncTimer.time();
  }

  public Timer.Context getMetaSyncTimerContext() {
    if (config.isMetricsOn() && metaSyncTimer == null) {
      metaSyncTimer = createTimer(metaSyncTimerName);
    }
    return metaSyncTimer == null ? null : metaSyncTimer.time();
  }

  private Timer createTimer(String name) {
    return config.isMetricsOn() ? Metrics.getInstance().getRegistry().timer(name) : null;
  }

  String getMetricsName(String action, String metric) {
    return config == null ? null : String.format("%s.%s.%s", tableName, action, metric);
  }

  public void updateDeltaStreamerMetrics(long durationInNs, long syncNs, boolean hiveSync) {
    if (config.isMetricsOn()) {
      Metrics.registerGauge(getMetricsName("deltastreamer", "duration"), getDurationInMs(durationInNs));
      if (hiveSync) {
        Metrics.registerGauge(getMetricsName("deltastreamer", "hiveSyncDuration"), getDurationInMs(syncNs));
      } else {
        Metrics.registerGauge(getMetricsName("deltastreamer", "metaSyncDuration"), getDurationInMs(syncNs));
      }

    }
  }

  public long getDurationInMs(long ctxDuration) {
    return ctxDuration / 1000000;
  }
}<|MERGE_RESOLUTION|>--- conflicted
+++ resolved
@@ -32,15 +32,10 @@
 
   public String overallTimerName = null;
   public String hiveSyncTimerName = null;
-<<<<<<< HEAD
   public String metaSyncTimerName = null;
   private Timer overallTimer = null;
   public Timer hiveSyncTimer = null;
   public Timer metaSyncTimer = null;
-=======
-  private transient Timer overallTimer = null;
-  public transient Timer hiveSyncTimer = null;
->>>>>>> 10e42687
 
   public HoodieDeltaStreamerMetrics(HoodieWriteConfig config) {
     this.config = config;
