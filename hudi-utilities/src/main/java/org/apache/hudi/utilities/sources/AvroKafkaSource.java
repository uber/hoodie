/*
 * Licensed to the Apache Software Foundation (ASF) under one
 * or more contributor license agreements.  See the NOTICE file
 * distributed with this work for additional information
 * regarding copyright ownership.  The ASF licenses this file
 * to you under the Apache License, Version 2.0 (the
 * "License"); you may not use this file except in compliance
 * with the License.  You may obtain a copy of the License at
 *
 *      http://www.apache.org/licenses/LICENSE-2.0
 *
 * Unless required by applicable law or agreed to in writing, software
 * distributed under the License is distributed on an "AS IS" BASIS,
 * WITHOUT WARRANTIES OR CONDITIONS OF ANY KIND, either express or implied.
 * See the License for the specific language governing permissions and
 * limitations under the License.
 */

package org.apache.hudi.utilities.sources;

import org.apache.hudi.common.config.TypedProperties;
import org.apache.hudi.common.util.Option;
import org.apache.hudi.exception.HoodieException;
import org.apache.hudi.exception.HoodieIOException;
import org.apache.hudi.utilities.deltastreamer.HoodieDeltaStreamerMetrics;
import org.apache.hudi.utilities.schema.SchemaProvider;
import org.apache.hudi.utilities.sources.helpers.KafkaOffsetGen;
import org.apache.hudi.utilities.sources.helpers.KafkaOffsetGen.CheckpointUtils;

import io.confluent.kafka.serializers.KafkaAvroDeserializer;
import org.apache.avro.generic.GenericRecord;
import org.apache.kafka.common.serialization.StringDeserializer;
import org.apache.log4j.LogManager;
import org.apache.log4j.Logger;
import org.apache.spark.api.java.JavaRDD;
import org.apache.spark.api.java.JavaSparkContext;
import org.apache.spark.sql.SparkSession;
import org.apache.spark.streaming.kafka010.KafkaUtils;
import org.apache.spark.streaming.kafka010.LocationStrategies;
import org.apache.spark.streaming.kafka010.OffsetRange;

import static org.apache.hudi.utilities.sources.helpers.KafkaOffsetGen.Config.ENABLE_KAFKA_COMMIT_OFFSET;
import static org.apache.hudi.utilities.sources.helpers.KafkaOffsetGen.Config.DEFAULT_ENABLE_KAFKA_COMMIT_OFFSET;
import static org.apache.hudi.DataSourceWriteOptions.KAFKA_AVRO_VALUE_DESERIALIZER_OPT_KEY;
import static org.apache.hudi.DataSourceWriteOptions.DEFAULT_KAFKA_AVRO_VALUE_DESERIALIZER_OPT_VAL;

/**
 * Reads avro serialized Kafka data, based on the confluent schema-registry.
 */
public class AvroKafkaSource extends AvroSource {

  private static final Logger LOG = LogManager.getLogger(AvroKafkaSource.class);
  // these are native kafka's config. do not change the config names.
  private static final String NATIVE_KAFKA_KEY_DESERIALIZER_PROP = "key.deserializer";
  private static final String NATIVE_KAFKA_VALUE_DESERIALIZER_PROP = "value.deserializer";
  // These are settings used to pass things to KafkaAvroDeserializer
  public static final String KAFKA_AVRO_VALUE_DESERIALIZER_PROPERTY_PREFIX = "hoodie.deltastreamer.source.kafka.value.deserializer.";
  public static final String KAFKA_AVRO_VALUE_DESERIALIZER_SCHEMA = KAFKA_AVRO_VALUE_DESERIALIZER_PROPERTY_PREFIX + "schema";

  private final KafkaOffsetGen offsetGen;
  private final HoodieDeltaStreamerMetrics metrics;

  public AvroKafkaSource(TypedProperties props, JavaSparkContext sparkContext, SparkSession sparkSession,
      SchemaProvider schemaProvider, HoodieDeltaStreamerMetrics metrics) {
    super(props, sparkContext, sparkSession, schemaProvider);

    props.put(NATIVE_KAFKA_KEY_DESERIALIZER_PROP, StringDeserializer.class);
<<<<<<< HEAD
    String deserializerClassName = props.getString(KAFKA_AVRO_VALUE_DESERIALIZER_OPT_KEY(), DEFAULT_KAFKA_AVRO_VALUE_DESERIALIZER_OPT_VAL());
=======
    String deserializerClassName = props.getString(DataSourceWriteOptions.KAFKA_AVRO_VALUE_DESERIALIZER().key(), "");
>>>>>>> 7173d133

    if (deserializerClassName.isEmpty()) {
      props.put(NATIVE_KAFKA_VALUE_DESERIALIZER_PROP, KafkaAvroDeserializer.class);
    } else {
      try {
        props.put(NATIVE_KAFKA_VALUE_DESERIALIZER_PROP, Class.forName(deserializerClassName));
        if (schemaProvider == null) {
          throw new HoodieIOException("SchemaProvider has to be set to use custom Deserializer");
        }
<<<<<<< HEAD
        props.put(KAFKA_AVRO_VALUE_DESERIALIZER_SCHEMA, schemaProvider.getSourceSchema().toString());
=======
        props.put(DataSourceWriteOptions.KAFKA_AVRO_VALUE_DESERIALIZER_SCHEMA().key(), schemaProvider.getSourceSchema().toString());
>>>>>>> 7173d133
      } catch (ClassNotFoundException e) {
        String error = "Could not load custom avro kafka deserializer: " + deserializerClassName;
        LOG.error(error);
        throw new HoodieException(error, e);
      }
    }

    this.metrics = metrics;
    offsetGen = new KafkaOffsetGen(props);
  }

  @Override
  protected InputBatch<JavaRDD<GenericRecord>> fetchNewData(Option<String> lastCheckpointStr, long sourceLimit) {
    OffsetRange[] offsetRanges = offsetGen.getNextOffsetRanges(lastCheckpointStr, sourceLimit, metrics);
    long totalNewMsgs = CheckpointUtils.totalNewMessages(offsetRanges);
    LOG.info("About to read " + totalNewMsgs + " from Kafka for topic :" + offsetGen.getTopicName());
    if (totalNewMsgs <= 0) {
      return new InputBatch<>(Option.empty(), CheckpointUtils.offsetsToStr(offsetRanges));
    }
    JavaRDD<GenericRecord> newDataRDD = toRDD(offsetRanges);
    return new InputBatch<>(Option.of(newDataRDD), KafkaOffsetGen.CheckpointUtils.offsetsToStr(offsetRanges));
  }

  private JavaRDD<GenericRecord> toRDD(OffsetRange[] offsetRanges) {
    return KafkaUtils.createRDD(sparkContext, offsetGen.getKafkaParams(), offsetRanges,
            LocationStrategies.PreferConsistent()).map(obj -> (GenericRecord) obj.value());
  }

  @Override
  public void onCommit(String lastCkptStr) {
    if (this.props.getBoolean(ENABLE_KAFKA_COMMIT_OFFSET, DEFAULT_ENABLE_KAFKA_COMMIT_OFFSET)) {
      offsetGen.commitOffsetToKafka(lastCkptStr);
    }
  }
}<|MERGE_RESOLUTION|>--- conflicted
+++ resolved
@@ -18,6 +18,7 @@
 
 package org.apache.hudi.utilities.sources;
 
+import org.apache.hudi.DataSourceWriteOptions;
 import org.apache.hudi.common.config.TypedProperties;
 import org.apache.hudi.common.util.Option;
 import org.apache.hudi.exception.HoodieException;
@@ -41,8 +42,6 @@
 
 import static org.apache.hudi.utilities.sources.helpers.KafkaOffsetGen.Config.ENABLE_KAFKA_COMMIT_OFFSET;
 import static org.apache.hudi.utilities.sources.helpers.KafkaOffsetGen.Config.DEFAULT_ENABLE_KAFKA_COMMIT_OFFSET;
-import static org.apache.hudi.DataSourceWriteOptions.KAFKA_AVRO_VALUE_DESERIALIZER_OPT_KEY;
-import static org.apache.hudi.DataSourceWriteOptions.DEFAULT_KAFKA_AVRO_VALUE_DESERIALIZER_OPT_VAL;
 
 /**
  * Reads avro serialized Kafka data, based on the confluent schema-registry.
@@ -65,11 +64,8 @@
     super(props, sparkContext, sparkSession, schemaProvider);
 
     props.put(NATIVE_KAFKA_KEY_DESERIALIZER_PROP, StringDeserializer.class);
-<<<<<<< HEAD
-    String deserializerClassName = props.getString(KAFKA_AVRO_VALUE_DESERIALIZER_OPT_KEY(), DEFAULT_KAFKA_AVRO_VALUE_DESERIALIZER_OPT_VAL());
-=======
-    String deserializerClassName = props.getString(DataSourceWriteOptions.KAFKA_AVRO_VALUE_DESERIALIZER().key(), "");
->>>>>>> 7173d133
+    String deserializerClassName = props.getString(DataSourceWriteOptions.KAFKA_AVRO_VALUE_DESERIALIZER_CLASS().key(),
+            DataSourceWriteOptions.KAFKA_AVRO_VALUE_DESERIALIZER_CLASS().defaultValue());
 
     if (deserializerClassName.isEmpty()) {
       props.put(NATIVE_KAFKA_VALUE_DESERIALIZER_PROP, KafkaAvroDeserializer.class);
@@ -79,11 +75,7 @@
         if (schemaProvider == null) {
           throw new HoodieIOException("SchemaProvider has to be set to use custom Deserializer");
         }
-<<<<<<< HEAD
         props.put(KAFKA_AVRO_VALUE_DESERIALIZER_SCHEMA, schemaProvider.getSourceSchema().toString());
-=======
-        props.put(DataSourceWriteOptions.KAFKA_AVRO_VALUE_DESERIALIZER_SCHEMA().key(), schemaProvider.getSourceSchema().toString());
->>>>>>> 7173d133
       } catch (ClassNotFoundException e) {
         String error = "Could not load custom avro kafka deserializer: " + deserializerClassName;
         LOG.error(error);
