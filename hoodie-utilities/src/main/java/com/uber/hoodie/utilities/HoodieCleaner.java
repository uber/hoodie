/*
 * Copyright (c) 2017 Uber Technologies, Inc. (hoodie-dev-group@uber.com)
 *
 * Licensed under the Apache License, Version 2.0 (the "License");
 * you may not use this file except in compliance with the License.
 * You may obtain a copy of the License at
 *
 *          http://www.apache.org/licenses/LICENSE-2.0
 *
 * Unless required by applicable law or agreed to in writing, software
 * distributed under the License is distributed on an "AS IS" BASIS,
 * WITHOUT WARRANTIES OR CONDITIONS OF ANY KIND, either express or implied.
 * See the License for the specific language governing permissions and
 * limitations under the License.
 */

package com.uber.hoodie.utilities;

import com.beust.jcommander.Parameter;
import com.uber.hoodie.HoodieWriteClient;
import com.uber.hoodie.common.util.FSUtils;
import com.uber.hoodie.common.util.TypedProperties;
import com.uber.hoodie.config.AbstractCommandConfig;
import com.uber.hoodie.config.HoodieWriteConfig;
import java.io.IOException;
import java.util.ArrayList;
import java.util.List;

import org.apache.hadoop.fs.FileSystem;
import org.apache.hadoop.fs.Path;
import org.apache.log4j.LogManager;
import org.apache.log4j.Logger;
import org.apache.spark.api.java.JavaSparkContext;

public class HoodieCleaner {

  private static volatile Logger log = LogManager.getLogger(HoodieCleaner.class);

  /**
   * Config for Cleaner
   */
  private final Config cfg;

  /**
   * Filesystem used
   */
  private transient FileSystem fs;

  /**
   * Spark context
   */
  private transient JavaSparkContext jssc;

  /**
   * Bag of properties with source, hoodie client, key generator etc.
   */
  private TypedProperties props;

  public HoodieCleaner(Config cfg, JavaSparkContext jssc) throws IOException {
    this.cfg = cfg;
    this.jssc = jssc;
    this.fs = FSUtils.getFs(cfg.basePath, jssc.hadoopConfiguration());
    this.props = cfg.propsFilePath == null ? UtilHelpers.buildProperties(cfg.configs) :
        UtilHelpers.readConfig(fs, new Path(cfg.propsFilePath), cfg.configs).getConfig();
    log.info("Creating Cleaner with configs : " + props.toString());
  }

  public void run() throws Exception {
    HoodieWriteConfig hoodieCfg = getHoodieClientConfig();
    HoodieWriteClient client = new HoodieWriteClient<>(jssc, hoodieCfg, false);
    client.clean();
  }

  private HoodieWriteConfig getHoodieClientConfig() throws Exception {
    return HoodieWriteConfig.newBuilder().combineInput(true, true).withPath(cfg.basePath)
        .withAutoCommit(false)
        .withProps(props).build();
  }

  static class Config extends AbstractCommandConfig {

    @Parameter(names = {"--target-base-path"}, description = "base path for the hoodie dataset to be cleaner.",
            required = true)
    public String basePath;

    @Parameter(names = {"--props"}, description = "path to properties file on localfs or dfs, with configurations for "
<<<<<<< HEAD
            + "hoodie client for cleaning")
    public String propsFilePath =
            "file://" + System.getProperty("user.dir")
                    + "/src/test/resources/delta-streamer-config/dfs-source.properties";
=======
        + "hoodie client for cleaning")
    public String propsFilePath = null;
>>>>>>> d0d2fa03

    @Parameter(names = {"--hoodie-conf"}, description = "Any configuration that can be set in the properties file "
            + "(using the CLI parameter \"--propsFilePath\") can also be passed command line using this parameter")
    public List<String> configs = new ArrayList<>();

    @Parameter(names = {"--spark-master"}, description = "spark master to use.")
    public String sparkMaster = "local[2]";
  }


  public static void main(String[] args) throws Exception {
    final Config cfg = new Config();
    cfg.parseCommandConfig(args, true, true);

    String dirName = new Path(cfg.basePath).getName();
    JavaSparkContext jssc = UtilHelpers.buildSparkContext("hoodie-cleaner-" + dirName, cfg.sparkMaster);
    new HoodieCleaner(cfg, jssc).run();
  }
}<|MERGE_RESOLUTION|>--- conflicted
+++ resolved
@@ -84,16 +84,10 @@
     public String basePath;
 
     @Parameter(names = {"--props"}, description = "path to properties file on localfs or dfs, with configurations for "
-<<<<<<< HEAD
             + "hoodie client for cleaning")
     public String propsFilePath =
             "file://" + System.getProperty("user.dir")
                     + "/src/test/resources/delta-streamer-config/dfs-source.properties";
-=======
-        + "hoodie client for cleaning")
-    public String propsFilePath = null;
->>>>>>> d0d2fa03
-
     @Parameter(names = {"--hoodie-conf"}, description = "Any configuration that can be set in the properties file "
             + "(using the CLI parameter \"--propsFilePath\") can also be passed command line using this parameter")
     public List<String> configs = new ArrayList<>();
