--- conflicted
+++ resolved
@@ -40,7 +40,6 @@
           <target>1.8</target>
         </configuration>
       </plugin>
-<<<<<<< HEAD
       <plugin>
         <groupId>org.apache.maven.plugins</groupId>
         <artifactId>maven-shade-plugin</artifactId>
@@ -162,8 +161,6 @@
           </execution>
         </executions>
       </plugin>
-=======
->>>>>>> 66893bfe
     </plugins>
 
     <resources>
