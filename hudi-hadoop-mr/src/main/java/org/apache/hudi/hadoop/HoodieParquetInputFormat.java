/*
 * Licensed to the Apache Software Foundation (ASF) under one
 * or more contributor license agreements.  See the NOTICE file
 * distributed with this work for additional information
 * regarding copyright ownership.  The ASF licenses this file
 * to you under the Apache License, Version 2.0 (the
 * "License"); you may not use this file except in compliance
 * with the License.  You may obtain a copy of the License at
 *
 *      http://www.apache.org/licenses/LICENSE-2.0
 *
 * Unless required by applicable law or agreed to in writing, software
 * distributed under the License is distributed on an "AS IS" BASIS,
 * WITHOUT WARRANTIES OR CONDITIONS OF ANY KIND, either express or implied.
 * See the License for the specific language governing permissions and
 * limitations under the License.
 */

package org.apache.hudi.hadoop;

import org.apache.hudi.common.model.HoodieFileFormat;
import org.apache.hudi.common.table.HoodieTableMetaClient;
import org.apache.hudi.common.table.timeline.HoodieDefaultTimeline;
import org.apache.hudi.common.table.timeline.HoodieInstant;
import org.apache.hudi.common.table.timeline.HoodieTimeline;
import org.apache.hudi.common.util.Option;
import org.apache.hudi.hadoop.utils.HoodieHiveUtils;
import org.apache.hudi.hadoop.utils.HoodieInputFormatUtils;

import org.apache.hadoop.conf.Configurable;
import org.apache.hadoop.conf.Configuration;
import org.apache.hadoop.fs.FileStatus;
import org.apache.hadoop.fs.Path;
import org.apache.hadoop.hive.ql.io.parquet.MapredParquetInputFormat;
import org.apache.hadoop.io.ArrayWritable;
import org.apache.hadoop.io.NullWritable;
import org.apache.hadoop.mapred.InputSplit;
import org.apache.hadoop.mapred.JobConf;
import org.apache.hadoop.mapred.RecordReader;
import org.apache.hadoop.mapred.Reporter;
import org.apache.hadoop.mapreduce.Job;
import org.apache.log4j.LogManager;
import org.apache.log4j.Logger;

import java.io.IOException;
import java.util.ArrayList;
import java.util.Arrays;
import java.util.List;
import java.util.Map;

/**
 * HoodieInputFormat which understands the Hoodie File Structure and filters files based on the Hoodie Mode. If paths
 * that does not correspond to a hoodie table then they are passed in as is (as what FileInputFormat.listStatus()
 * would do). The JobConf could have paths from multipe Hoodie/Non-Hoodie tables
 */
@UseFileSplitsFromInputFormat
public class HoodieParquetInputFormat extends MapredParquetInputFormat implements Configurable {

  private static final Logger LOG = LogManager.getLogger(HoodieParquetInputFormat.class);

  protected Configuration conf;

  protected HoodieDefaultTimeline filterInstantsTimeline(HoodieDefaultTimeline timeline) {
    return HoodieInputFormatUtils.filterInstantsTimeline(timeline);
  }

  @Override
  public FileStatus[] listStatus(JobConf job) throws IOException {
    // Segregate inputPaths[] to incremental, snapshot and non hoodie paths
    List<String> incrementalTables = HoodieHiveUtils.getIncrementalTableNames(Job.getInstance(job));
    InputPathHandler inputPathHandler = new InputPathHandler(conf, getInputPaths(job), incrementalTables);
    List<FileStatus> returns = new ArrayList<>();

    Map<String, HoodieTableMetaClient> tableMetaClientMap = inputPathHandler.getTableMetaClientMap();
    // process incremental pulls first
    for (String table : incrementalTables) {
      HoodieTableMetaClient metaClient = tableMetaClientMap.get(table);
      if (metaClient == null) {
        /* This can happen when the INCREMENTAL mode is set for a table but there were no InputPaths
         * in the jobConf
         */
        continue;
      }
      List<Path> inputPaths = inputPathHandler.getGroupedIncrementalPaths().get(metaClient);
      List<FileStatus> result = listStatusForIncrementalMode(job, metaClient, inputPaths);
      if (result != null) {
        returns.addAll(result);
      }
    }

    // process non hoodie Paths next.
    List<Path> nonHoodiePaths = inputPathHandler.getNonHoodieInputPaths();
    if (nonHoodiePaths.size() > 0) {
      setInputPaths(job, nonHoodiePaths.toArray(new Path[nonHoodiePaths.size()]));
      FileStatus[] fileStatuses = super.listStatus(job);
      returns.addAll(Arrays.asList(fileStatuses));
    }

    // process snapshot queries next.
    List<Path> snapshotPaths = inputPathHandler.getSnapshotPaths();
    if (snapshotPaths.size() > 0) {
      setInputPaths(job, snapshotPaths.toArray(new Path[snapshotPaths.size()]));
      FileStatus[] fileStatuses = super.listStatus(job);
      Map<HoodieTableMetaClient, List<FileStatus>> groupedFileStatus =
          HoodieInputFormatUtils.groupFileStatusForSnapshotPaths(fileStatuses,
              HoodieFileFormat.PARQUET.getFileExtension(), tableMetaClientMap.values());
      LOG.info("Found a total of " + groupedFileStatus.size() + " groups");
      for (Map.Entry<HoodieTableMetaClient, List<FileStatus>> entry : groupedFileStatus.entrySet()) {
        List<FileStatus> result = HoodieInputFormatUtils.filterFileStatusForSnapshotMode(job, entry.getKey(), entry.getValue());
        if (result != null) {
          returns.addAll(result);
        }
      }
    }
    return returns.toArray(new FileStatus[returns.size()]);
  }

  /**
   * Achieves listStatus functionality for an incrementally queried table. Instead of listing all
   * partitions and then filtering based on the commits of interest, this logic first extracts the
   * partitions touched by the desired commits and then lists only those partitions.
   */
  private List<FileStatus> listStatusForIncrementalMode(
      JobConf job, HoodieTableMetaClient tableMetaClient, List<Path> inputPaths) throws IOException {
    String tableName = tableMetaClient.getTableConfig().getTableName();
    Job jobContext = Job.getInstance(job);
    Option<HoodieTimeline> timeline = HoodieInputFormatUtils.getFilteredCommitsTimeline(jobContext, tableMetaClient);
    if (!timeline.isPresent()) {
      return null;
    }
    Option<List<HoodieInstant>> commitsToCheck = HoodieInputFormatUtils.getCommitsForIncrementalQuery(jobContext, tableName, timeline.get());
    if (!commitsToCheck.isPresent()) {
      return null;
    }
    Option<String> incrementalInputPaths = HoodieInputFormatUtils.getAffectedPartitions(commitsToCheck.get(), tableMetaClient, timeline.get(), inputPaths);
    // Mutate the JobConf to set the input paths to only partitions touched by incremental pull.
<<<<<<< HEAD
    setInputPaths(job, incrementalInputPaths);
    FileStatus[] fileStatuses = super.listStatus(job);
    BaseFileOnlyView roView = new HoodieTableFileSystemView(tableMetaClient, timeline, fileStatuses);
    List<String> commitsList = commitsToCheck.stream().map(HoodieInstant::getTimestamp).collect(Collectors.toList());
    List<HoodieBaseFile> filteredFiles = roView.getLatestBaseFilesInRange(commitsList).collect(Collectors.toList());
    List<FileStatus> returns = new ArrayList<>();
    for (HoodieBaseFile filteredFile : filteredFiles) {
      LOG.debug("Processing incremental hoodie file - " + filteredFile.getPath());
      filteredFile = checkFileStatus(filteredFile);
      returns.add(filteredFile.getFileStatus());
    }
    LOG.info("Total paths to process after hoodie incremental filter " + filteredFiles.size());
    return returns;
  }

  /**
   * Takes in a list of filesStatus and a list of table metadatas. Groups the files status list
   * based on given table metadata.
   * @param fileStatuses
   * @param metaClientList
   * @return
   * @throws IOException
   */
  private Map<HoodieTableMetaClient, List<FileStatus>> groupFileStatusForSnapshotPaths(
      FileStatus[] fileStatuses, Collection<HoodieTableMetaClient> metaClientList) {
    // This assumes the paths for different tables are grouped together
    Map<HoodieTableMetaClient, List<FileStatus>> grouped = new HashMap<>();
    HoodieTableMetaClient metadata = null;
    for (FileStatus status : fileStatuses) {
      Path inputPath = status.getPath();
      if (!inputPath.getName().endsWith(".parquet")) {
        //FIXME(vc): skip non parquet files for now. This wont be needed once log file name start
        // with "."
        continue;
      }
      if ((metadata == null) || (!inputPath.toString().contains(metadata.getBasePath()))) {
        for (HoodieTableMetaClient metaClient : metaClientList) {
          if (inputPath.toString().contains(metaClient.getBasePath())) {
            metadata = metaClient;
            if (!grouped.containsKey(metadata)) {
              grouped.put(metadata, new ArrayList<>());
            }
            break;
          }
        }
      }
      grouped.get(metadata).add(status);
    }
    return grouped;
  }

  /**
   * Filters data files for a snapshot queried table.
   */
  private List<FileStatus> filterFileStatusForSnapshotMode(
      HoodieTableMetaClient metadata, List<FileStatus> fileStatuses) {
    FileStatus[] statuses = fileStatuses.toArray(new FileStatus[0]);
    if (LOG.isDebugEnabled()) {
      LOG.debug("Hoodie Metadata initialized with completed commit Ts as :" + metadata);
    }
    // Get all commits, delta commits, compactions, as all of them produce a base parquet file today
    HoodieTimeline timeline = metadata.getActiveTimeline().getCommitsTimeline().filterCompletedInstants();
    BaseFileOnlyView roView = new HoodieTableFileSystemView(metadata, timeline, statuses);
    // filter files on the latest commit found
    List<HoodieBaseFile> filteredFiles = roView.getLatestBaseFiles().collect(Collectors.toList());
    LOG.info("Total paths to process after hoodie filter " + filteredFiles.size());
    List<FileStatus> returns = new ArrayList<>();
    for (HoodieBaseFile filteredFile : filteredFiles) {
      if (LOG.isDebugEnabled()) {
        LOG.debug("Processing latest hoodie file - " + filteredFile.getPath());
      }
      filteredFile = checkFileStatus(filteredFile);
      returns.add(filteredFile.getFileStatus());
    }
    return returns;
  }

  /**
   * Checks the file status for a race condition which can set the file size to 0. 1. HiveInputFormat does
   * super.listStatus() and gets back a FileStatus[] 2. Then it creates the HoodieTableMetaClient for the paths listed.
   * 3. Generation of splits looks at FileStatus size to create splits, which skips this file
   */
  private HoodieBaseFile checkFileStatus(HoodieBaseFile baseFile) {
    Path dataPath = baseFile.getFileStatus().getPath();
    try {
      if (baseFile.getFileSize() == 0) {
        FileSystem fs = dataPath.getFileSystem(conf);
        LOG.info("Refreshing file status " + baseFile.getPath());
        return new HoodieBaseFile(fs.getFileStatus(dataPath));
      }
      return baseFile;
    } catch (IOException e) {
      throw new HoodieIOException("Could not get FileStatus on path " + dataPath);
=======
    if (!incrementalInputPaths.isPresent()) {
      return null;
>>>>>>> 2603cfb3
    }
    setInputPaths(job, incrementalInputPaths.get());
    FileStatus[] fileStatuses = super.listStatus(job);
    return HoodieInputFormatUtils.filterIncrementalFileStatus(jobContext, tableMetaClient, timeline.get(), fileStatuses, commitsToCheck.get());
  }

  public void setConf(Configuration conf) {
    this.conf = conf;
  }

  @Override
  public Configuration getConf() {
    return conf;
  }

  @Override
  public RecordReader<NullWritable, ArrayWritable> getRecordReader(final InputSplit split, final JobConf job,
      final Reporter reporter) throws IOException {
    // TODO enable automatic predicate pushdown after fixing issues
    // FileSplit fileSplit = (FileSplit) split;
    // HoodieTableMetadata metadata = getTableMetadata(fileSplit.getPath().getParent());
    // String tableName = metadata.getTableName();
    // String mode = HoodieHiveUtil.readMode(job, tableName);

    // if (HoodieHiveUtil.INCREMENTAL_SCAN_MODE.equals(mode)) {
    // FilterPredicate predicate = constructHoodiePredicate(job, tableName, split);
    // LOG.info("Setting parquet predicate push down as " + predicate);
    // ParquetInputFormat.setFilterPredicate(job, predicate);
    // clearOutExistingPredicate(job);
    // }
    return super.getRecordReader(split, job, reporter);
  }

}<|MERGE_RESOLUTION|>--- conflicted
+++ resolved
@@ -134,104 +134,8 @@
     }
     Option<String> incrementalInputPaths = HoodieInputFormatUtils.getAffectedPartitions(commitsToCheck.get(), tableMetaClient, timeline.get(), inputPaths);
     // Mutate the JobConf to set the input paths to only partitions touched by incremental pull.
-<<<<<<< HEAD
-    setInputPaths(job, incrementalInputPaths);
-    FileStatus[] fileStatuses = super.listStatus(job);
-    BaseFileOnlyView roView = new HoodieTableFileSystemView(tableMetaClient, timeline, fileStatuses);
-    List<String> commitsList = commitsToCheck.stream().map(HoodieInstant::getTimestamp).collect(Collectors.toList());
-    List<HoodieBaseFile> filteredFiles = roView.getLatestBaseFilesInRange(commitsList).collect(Collectors.toList());
-    List<FileStatus> returns = new ArrayList<>();
-    for (HoodieBaseFile filteredFile : filteredFiles) {
-      LOG.debug("Processing incremental hoodie file - " + filteredFile.getPath());
-      filteredFile = checkFileStatus(filteredFile);
-      returns.add(filteredFile.getFileStatus());
-    }
-    LOG.info("Total paths to process after hoodie incremental filter " + filteredFiles.size());
-    return returns;
-  }
-
-  /**
-   * Takes in a list of filesStatus and a list of table metadatas. Groups the files status list
-   * based on given table metadata.
-   * @param fileStatuses
-   * @param metaClientList
-   * @return
-   * @throws IOException
-   */
-  private Map<HoodieTableMetaClient, List<FileStatus>> groupFileStatusForSnapshotPaths(
-      FileStatus[] fileStatuses, Collection<HoodieTableMetaClient> metaClientList) {
-    // This assumes the paths for different tables are grouped together
-    Map<HoodieTableMetaClient, List<FileStatus>> grouped = new HashMap<>();
-    HoodieTableMetaClient metadata = null;
-    for (FileStatus status : fileStatuses) {
-      Path inputPath = status.getPath();
-      if (!inputPath.getName().endsWith(".parquet")) {
-        //FIXME(vc): skip non parquet files for now. This wont be needed once log file name start
-        // with "."
-        continue;
-      }
-      if ((metadata == null) || (!inputPath.toString().contains(metadata.getBasePath()))) {
-        for (HoodieTableMetaClient metaClient : metaClientList) {
-          if (inputPath.toString().contains(metaClient.getBasePath())) {
-            metadata = metaClient;
-            if (!grouped.containsKey(metadata)) {
-              grouped.put(metadata, new ArrayList<>());
-            }
-            break;
-          }
-        }
-      }
-      grouped.get(metadata).add(status);
-    }
-    return grouped;
-  }
-
-  /**
-   * Filters data files for a snapshot queried table.
-   */
-  private List<FileStatus> filterFileStatusForSnapshotMode(
-      HoodieTableMetaClient metadata, List<FileStatus> fileStatuses) {
-    FileStatus[] statuses = fileStatuses.toArray(new FileStatus[0]);
-    if (LOG.isDebugEnabled()) {
-      LOG.debug("Hoodie Metadata initialized with completed commit Ts as :" + metadata);
-    }
-    // Get all commits, delta commits, compactions, as all of them produce a base parquet file today
-    HoodieTimeline timeline = metadata.getActiveTimeline().getCommitsTimeline().filterCompletedInstants();
-    BaseFileOnlyView roView = new HoodieTableFileSystemView(metadata, timeline, statuses);
-    // filter files on the latest commit found
-    List<HoodieBaseFile> filteredFiles = roView.getLatestBaseFiles().collect(Collectors.toList());
-    LOG.info("Total paths to process after hoodie filter " + filteredFiles.size());
-    List<FileStatus> returns = new ArrayList<>();
-    for (HoodieBaseFile filteredFile : filteredFiles) {
-      if (LOG.isDebugEnabled()) {
-        LOG.debug("Processing latest hoodie file - " + filteredFile.getPath());
-      }
-      filteredFile = checkFileStatus(filteredFile);
-      returns.add(filteredFile.getFileStatus());
-    }
-    return returns;
-  }
-
-  /**
-   * Checks the file status for a race condition which can set the file size to 0. 1. HiveInputFormat does
-   * super.listStatus() and gets back a FileStatus[] 2. Then it creates the HoodieTableMetaClient for the paths listed.
-   * 3. Generation of splits looks at FileStatus size to create splits, which skips this file
-   */
-  private HoodieBaseFile checkFileStatus(HoodieBaseFile baseFile) {
-    Path dataPath = baseFile.getFileStatus().getPath();
-    try {
-      if (baseFile.getFileSize() == 0) {
-        FileSystem fs = dataPath.getFileSystem(conf);
-        LOG.info("Refreshing file status " + baseFile.getPath());
-        return new HoodieBaseFile(fs.getFileStatus(dataPath));
-      }
-      return baseFile;
-    } catch (IOException e) {
-      throw new HoodieIOException("Could not get FileStatus on path " + dataPath);
-=======
     if (!incrementalInputPaths.isPresent()) {
       return null;
->>>>>>> 2603cfb3
     }
     setInputPaths(job, incrementalInputPaths.get());
     FileStatus[] fileStatuses = super.listStatus(job);
