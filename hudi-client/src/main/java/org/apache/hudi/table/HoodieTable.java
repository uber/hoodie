--- conflicted
+++ resolved
@@ -377,30 +377,7 @@
    * @throws HoodieIOException if some paths can't be finalized on storage
    */
   public void finalizeWrite(JavaSparkContext jsc, String instantTs, List<HoodieWriteStat> stats) throws HoodieIOException {
-<<<<<<< HEAD
     reconcileAgainstMarkers(jsc, instantTs, stats, config.getConsistencyGuardConfig().isConsistencyCheckEnabled());
-=======
-    cleanFailedWrites(jsc, instantTs, stats, config.getConsistencyGuardConfig().isConsistencyCheckEnabled());
-  }
-
-  /**
-   * Delete Marker directory corresponding to an instant.
-   *
-   * @param instantTs Instant Time
-   */
-  public void deleteMarkerDir(String instantTs) {
-    try {
-      FileSystem fs = getMetaClient().getFs();
-      Path markerDir = new Path(metaClient.getMarkerFolderPath(instantTs));
-      if (fs.exists(markerDir)) {
-        // For append only case, we do not write to marker dir. Hence, the above check
-        LOG.info("Removing marker directory=" + markerDir);
-        fs.delete(markerDir, true);
-      }
-    } catch (IOException ioe) {
-      throw new HoodieIOException(ioe.getMessage(), ioe);
-    }
->>>>>>> 2603cfb3
   }
 
   /**
@@ -428,19 +405,11 @@
         return;
       }
 
-<<<<<<< HEAD
       List<String> allAttemptedDataPaths = markers.getCreatedOrMergedDataPaths();
       List<String> validDataPaths = stats.stream()
           .map(w -> String.format("%s/%s", basePath, w.getPath()))
           .filter(p -> p.endsWith(HoodieFileFormat.PARQUET.getFileExtension()))
           .collect(Collectors.toList());
-=======
-      final String baseFileExtension = getBaseFileFormat().getFileExtension();
-      List<String> invalidDataPaths = FSUtils.getAllDataFilesForMarkers(fs, basePath, instantTs, markerDir.toString(),
-          baseFileExtension);
-      List<String> validDataPaths = stats.stream().map(w -> String.format("%s/%s", basePath, w.getPath()))
-          .filter(p -> p.endsWith(baseFileExtension)).collect(Collectors.toList());
->>>>>>> 2603cfb3
       // Contains list of partially created files. These needs to be cleaned up.
       allAttemptedDataPaths.removeAll(validDataPaths);
       if (!allAttemptedDataPaths.isEmpty()) {
