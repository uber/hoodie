--- conflicted
+++ resolved
@@ -451,29 +451,8 @@
         }
 
         // Now delete partially written files
-<<<<<<< HEAD
+        jsc.setJobGroup(this.getClass().getSimpleName(), "Delete all partially written files");
         deleteInvalidFilesByPartitions(jsc, invalidPathsByPartition);
-=======
-        jsc.setJobGroup(this.getClass().getSimpleName(), "Delete all partially written files");
-        jsc.parallelize(new ArrayList<>(groupByPartition.values()), config.getFinalizeWriteParallelism())
-            .map(partitionWithFileList -> {
-              final FileSystem fileSystem = metaClient.getFs();
-              LOG.info("Deleting invalid data files=" + partitionWithFileList);
-              if (partitionWithFileList.isEmpty()) {
-                return true;
-              }
-              // Delete
-              partitionWithFileList.stream().map(Pair::getValue).forEach(file -> {
-                try {
-                  fileSystem.delete(new Path(file), false);
-                } catch (IOException e) {
-                  throw new HoodieIOException(e.getMessage(), e);
-                }
-              });
-
-              return true;
-            }).collect();
->>>>>>> b71f25f2
 
         // Now ensure the deleted files disappear
         if (consistencyCheckEnabled) {
