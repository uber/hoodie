/*
 * Licensed to the Apache Software Foundation (ASF) under one
 * or more contributor license agreements.  See the NOTICE file
 * distributed with this work for additional information
 * regarding copyright ownership.  The ASF licenses this file
 * to you under the Apache License, Version 2.0 (the
 * "License"); you may not use this file except in compliance
 * with the License.  You may obtain a copy of the License at
 *
 *      http://www.apache.org/licenses/LICENSE-2.0
 *
 * Unless required by applicable law or agreed to in writing, software
 * distributed under the License is distributed on an "AS IS" BASIS,
 * WITHOUT WARRANTIES OR CONDITIONS OF ANY KIND, either express or implied.
 * See the License for the specific language governing permissions and
 * limitations under the License.
 */

package org.apache.hudi.io;

import org.apache.hudi.avro.model.HoodieArchivedMetaEntry;
import org.apache.hudi.avro.model.HoodieCompactionPlan;
import org.apache.hudi.avro.model.HoodieRollbackMetadata;
import org.apache.hudi.avro.model.HoodieSavepointMetadata;
import org.apache.hudi.common.model.ActionType;
import org.apache.hudi.common.model.HoodieArchivedLogFile;
import org.apache.hudi.common.model.HoodieCommitMetadata;
import org.apache.hudi.common.model.HoodieRollingStatMetadata;
import org.apache.hudi.common.table.HoodieTableMetaClient;
import org.apache.hudi.common.table.HoodieTimeline;
import org.apache.hudi.common.table.log.HoodieLogFormat;
import org.apache.hudi.common.table.log.HoodieLogFormat.Writer;
import org.apache.hudi.common.table.log.block.HoodieAvroDataBlock;
import org.apache.hudi.common.table.log.block.HoodieLogBlock;
import org.apache.hudi.common.table.log.block.HoodieLogBlock.HeaderMetadataType;
import org.apache.hudi.common.table.timeline.HoodieActiveTimeline;
import org.apache.hudi.common.table.timeline.HoodieArchivedTimeline;
import org.apache.hudi.common.table.timeline.HoodieInstant;
import org.apache.hudi.common.util.AvroUtils;
import org.apache.hudi.common.util.CleanerUtils;
import org.apache.hudi.common.util.CompactionUtils;
import org.apache.hudi.common.util.Option;
import org.apache.hudi.common.util.collection.Pair;
import org.apache.hudi.config.HoodieWriteConfig;
import org.apache.hudi.exception.HoodieCommitException;
import org.apache.hudi.exception.HoodieException;
import org.apache.hudi.exception.HoodieIOException;
import org.apache.hudi.table.HoodieTable;

import com.fasterxml.jackson.databind.DeserializationFeature;
import com.fasterxml.jackson.databind.ObjectMapper;
import com.google.common.collect.Maps;
import com.google.common.collect.Sets;
import org.apache.avro.Schema;
import org.apache.avro.generic.IndexedRecord;
import org.apache.hadoop.fs.Path;
import org.apache.spark.api.java.JavaSparkContext;
import org.slf4j.Logger;
import org.slf4j.LoggerFactory;

import java.io.IOException;
import java.util.ArrayList;
import java.util.Collection;
import java.util.Comparator;
import java.util.List;
import java.util.Map;
import java.util.stream.Collectors;
import java.util.stream.Stream;

/**
 * Archiver to bound the growth of <action>.commit files.
 */
public class HoodieCommitArchiveLog {

  private static final Logger LOG = LoggerFactory.getLogger(HoodieCommitArchiveLog.class);

  private final Path archiveFilePath;
  private final HoodieTableMetaClient metaClient;
  private final HoodieWriteConfig config;
  private Writer writer;

  public HoodieCommitArchiveLog(HoodieWriteConfig config, HoodieTableMetaClient metaClient) {
    this.config = config;
    this.metaClient = metaClient;
    this.archiveFilePath = HoodieArchivedTimeline.getArchiveLogPath(metaClient.getArchivePath());
  }

  private Writer openWriter() {
    try {
      if (this.writer == null) {
        return HoodieLogFormat.newWriterBuilder().onParentPath(archiveFilePath.getParent())
            .withFileId(archiveFilePath.getName()).withFileExtension(HoodieArchivedLogFile.ARCHIVE_EXTENSION)
            .withFs(metaClient.getFs()).overBaseCommit("").build();
      } else {
        return this.writer;
      }
    } catch (InterruptedException | IOException e) {
      throw new HoodieException("Unable to initialize HoodieLogFormat writer", e);
    }
  }

  private void close() {
    try {
      if (this.writer != null) {
        this.writer.close();
      }
    } catch (IOException e) {
      throw new HoodieException("Unable to close HoodieLogFormat writer", e);
    }
  }

  /**
   * Check if commits need to be archived. If yes, archive commits.
   */
  public boolean archiveIfRequired(final JavaSparkContext jsc) throws IOException {
    try {
      List<HoodieInstant> instantsToArchive = getInstantsToArchive(jsc).collect(Collectors.toList());

      boolean success = true;
      if (!instantsToArchive.isEmpty()) {
        this.writer = openWriter();
        LOG.info("Archiving instants {}", instantsToArchive);
        archive(instantsToArchive);
        LOG.info("Deleting archived instants {}", instantsToArchive);
        success = deleteArchivedInstants(instantsToArchive);
      } else {
        LOG.info("No Instants to archive");
      }

      return success;
    } finally {
      close();
    }
  }

  private Stream<HoodieInstant> getInstantsToArchive(JavaSparkContext jsc) {

    // TODO : rename to max/minInstantsToKeep
    int maxCommitsToKeep = config.getMaxCommitsToKeep();
    int minCommitsToKeep = config.getMinCommitsToKeep();

    HoodieTable table = HoodieTable.getHoodieTable(metaClient, config, jsc);

    // GroupBy each action and limit each action timeline to maxCommitsToKeep
    // TODO: Handle ROLLBACK_ACTION in future
    // ROLLBACK_ACTION is currently not defined in HoodieActiveTimeline
    HoodieTimeline cleanAndRollbackTimeline = table.getActiveTimeline()
        .getTimelineOfActions(Sets.newHashSet(HoodieTimeline.CLEAN_ACTION)).filterCompletedInstants();
    Stream<HoodieInstant> instants = cleanAndRollbackTimeline.getInstants()
        .collect(Collectors.groupingBy(s -> s.getAction())).entrySet().stream().map(i -> {
          if (i.getValue().size() > maxCommitsToKeep) {
            return i.getValue().subList(0, i.getValue().size() - minCommitsToKeep);
          } else {
            return new ArrayList<HoodieInstant>();
          }
        }).flatMap(Collection::stream);

    // TODO (na) : Add a way to return actions associated with a timeline and then merge/unify
    // with logic above to avoid Stream.concats
    HoodieTimeline commitTimeline = table.getCompletedCommitsTimeline();
    Option<HoodieInstant> oldestPendingCompactionInstant =
        table.getActiveTimeline().filterPendingCompactionTimeline().firstInstant();

    // We cannot have any holes in the commit timeline. We cannot archive any commits which are
    // made after the first savepoint present.
    Option<HoodieInstant> firstSavepoint = table.getCompletedSavepointTimeline().firstInstant();
    if (!commitTimeline.empty() && commitTimeline.countInstants() > maxCommitsToKeep) {
      // Actually do the commits
      instants = Stream.concat(instants, commitTimeline.getInstants().filter(s -> {
        // if no savepoint present, then dont filter
        return !(firstSavepoint.isPresent() && HoodieTimeline.compareTimestamps(firstSavepoint.get().getTimestamp(),
            s.getTimestamp(), HoodieTimeline.LESSER_OR_EQUAL));
      }).filter(s -> {
        // Ensure commits >= oldest pending compaction commit is retained
        return oldestPendingCompactionInstant.map(instant -> HoodieTimeline.compareTimestamps(instant.getTimestamp(), s.getTimestamp(), HoodieTimeline.GREATER)).orElse(true);
      }).limit(commitTimeline.countInstants() - minCommitsToKeep));
    }

    // For archiving and cleaning instants, we need to include intermediate state files if they exist
    HoodieActiveTimeline rawActiveTimeline = new HoodieActiveTimeline(metaClient, false);
    Map<Pair<String, String>, List<HoodieInstant>> groupByTsAction = rawActiveTimeline.getInstants()
        .collect(Collectors.groupingBy(i -> Pair.of(i.getTimestamp(),
            HoodieInstant.getComparableAction(i.getAction()))));

    return instants.flatMap(hoodieInstant ->
        groupByTsAction.get(Pair.of(hoodieInstant.getTimestamp(),
            HoodieInstant.getComparableAction(hoodieInstant.getAction()))).stream());
  }

  private boolean deleteArchivedInstants(List<HoodieInstant> archivedInstants) throws IOException {
    LOG.info("Deleting instants {}", archivedInstants);
    boolean success = true;
    for (HoodieInstant archivedInstant : archivedInstants) {
      Path commitFile = new Path(metaClient.getMetaPath(), archivedInstant.getFileName());
      try {
        if (metaClient.getFs().exists(commitFile)) {
          success &= metaClient.getFs().delete(commitFile, false);
          LOG.info("Archived and deleted instant file {}", commitFile);
        }
      } catch (IOException e) {
        throw new HoodieIOException("Failed to delete archived instant " + archivedInstant, e);
      }
    }

    // Remove older meta-data from auxiliary path too
<<<<<<< HEAD
    Option<HoodieInstant> latestCommitted = Option.fromJavaOptional(archivedInstants.stream().filter(i -> i.isCompleted() && (i.getAction().equals(HoodieTimeline.COMMIT_ACTION)
        || (i.getAction().equals(HoodieTimeline.DELTA_COMMIT_ACTION)))).max(Comparator.comparing(HoodieInstant::getTimestamp)));
    LOG.info("Latest Committed Instant=" + latestCommitted);
=======
    Option<HoodieInstant> latestCommitted = Option.fromJavaOptional(archivedInstants.stream().filter(i -> {
      return i.isCompleted() && (i.getAction().equals(HoodieTimeline.COMMIT_ACTION)
          || (i.getAction().equals(HoodieTimeline.DELTA_COMMIT_ACTION)));
    }).max(Comparator.comparing(HoodieInstant::getTimestamp)));
    LOG.info("Latest Committed Instant={}", latestCommitted);
>>>>>>> 290278fc
    if (latestCommitted.isPresent()) {
      success &= deleteAllInstantsOlderorEqualsInAuxMetaFolder(latestCommitted.get());
    }
    return success;
  }

  /**
   * Remove older instants from auxiliary meta folder.
   *
   * @param thresholdInstant Hoodie Instant
   * @return success if all eligible file deleted successfully
   * @throws IOException in case of error
   */
  private boolean deleteAllInstantsOlderorEqualsInAuxMetaFolder(HoodieInstant thresholdInstant) throws IOException {
    List<HoodieInstant> instants = metaClient.scanHoodieInstantsFromFileSystem(
        new Path(metaClient.getMetaAuxiliaryPath()), HoodieActiveTimeline.VALID_EXTENSIONS_IN_ACTIVE_TIMELINE, false);

    List<HoodieInstant> instantsToBeDeleted =
        instants.stream().filter(instant1 -> HoodieTimeline.compareTimestamps(instant1.getTimestamp(),
            thresholdInstant.getTimestamp(), HoodieTimeline.LESSER_OR_EQUAL)).collect(Collectors.toList());

    boolean success = true;
    for (HoodieInstant deleteInstant : instantsToBeDeleted) {
      LOG.info("Deleting instant " + deleteInstant + " in auxiliary meta path " + metaClient.getMetaAuxiliaryPath());
      Path metaFile = new Path(metaClient.getMetaAuxiliaryPath(), deleteInstant.getFileName());
      if (metaClient.getFs().exists(metaFile)) {
        success &= metaClient.getFs().delete(metaFile, false);
        LOG.info("Deleted instant file in auxiliary metapath : {}", metaFile);
      }
    }
    return success;
  }

  public void archive(List<HoodieInstant> instants) throws HoodieCommitException {
    try {
      HoodieTimeline commitTimeline = metaClient.getActiveTimeline().getAllCommitsTimeline().filterCompletedInstants();
      Schema wrapperSchema = HoodieArchivedMetaEntry.getClassSchema();
      LOG.info("Wrapper schema {}", wrapperSchema.toString());
      List<IndexedRecord> records = new ArrayList<>();
      for (HoodieInstant hoodieInstant : instants) {
        try {
          records.add(convertToAvroRecord(commitTimeline, hoodieInstant));
          if (records.size() >= this.config.getCommitArchivalBatchSize()) {
            writeToFile(wrapperSchema, records);
          }
        } catch (Exception e) {
          LOG.error("Failed to archive commits, commit file: {}", hoodieInstant.getFileName(), e);
          if (this.config.isFailOnTimelineArchivingEnabled()) {
            throw e;
          }
        }
      }
      writeToFile(wrapperSchema, records);
    } catch (Exception e) {
      throw new HoodieCommitException("Failed to archive commits", e);
    }
  }

  public Path getArchiveFilePath() {
    return archiveFilePath;
  }

  private void writeToFile(Schema wrapperSchema, List<IndexedRecord> records) throws Exception {
    if (records.size() > 0) {
      Map<HeaderMetadataType, String> header = Maps.newHashMap();
      header.put(HoodieLogBlock.HeaderMetadataType.SCHEMA, wrapperSchema.toString());
      HoodieAvroDataBlock block = new HoodieAvroDataBlock(records, header);
      this.writer = writer.appendBlock(block);
      records.clear();
    }
  }

  private IndexedRecord convertToAvroRecord(HoodieTimeline commitTimeline, HoodieInstant hoodieInstant)
      throws IOException {
    HoodieArchivedMetaEntry archivedMetaWrapper = new HoodieArchivedMetaEntry();
    archivedMetaWrapper.setCommitTime(hoodieInstant.getTimestamp());
    archivedMetaWrapper.setActionState(hoodieInstant.getState().name());
    switch (hoodieInstant.getAction()) {
      case HoodieTimeline.CLEAN_ACTION: {
        if (hoodieInstant.isCompleted()) {
          archivedMetaWrapper.setHoodieCleanMetadata(CleanerUtils.getCleanerMetadata(metaClient, hoodieInstant));
        } else {
          archivedMetaWrapper.setHoodieCleanerPlan(CleanerUtils.getCleanerPlan(metaClient, hoodieInstant));
        }
        archivedMetaWrapper.setActionType(ActionType.clean.name());
        break;
      }
      case HoodieTimeline.COMMIT_ACTION: {
        HoodieCommitMetadata commitMetadata = HoodieCommitMetadata
            .fromBytes(commitTimeline.getInstantDetails(hoodieInstant).get(), HoodieCommitMetadata.class);
        archivedMetaWrapper.setHoodieCommitMetadata(commitMetadataConverter(commitMetadata));
        archivedMetaWrapper.setActionType(ActionType.commit.name());
        break;
      }
      case HoodieTimeline.ROLLBACK_ACTION: {
        archivedMetaWrapper.setHoodieRollbackMetadata(AvroUtils.deserializeAvroMetadata(
            commitTimeline.getInstantDetails(hoodieInstant).get(), HoodieRollbackMetadata.class));
        archivedMetaWrapper.setActionType(ActionType.rollback.name());
        break;
      }
      case HoodieTimeline.SAVEPOINT_ACTION: {
        archivedMetaWrapper.setHoodieSavePointMetadata(AvroUtils.deserializeAvroMetadata(
            commitTimeline.getInstantDetails(hoodieInstant).get(), HoodieSavepointMetadata.class));
        archivedMetaWrapper.setActionType(ActionType.savepoint.name());
        break;
      }
      case HoodieTimeline.DELTA_COMMIT_ACTION: {
        HoodieCommitMetadata commitMetadata = HoodieCommitMetadata
            .fromBytes(commitTimeline.getInstantDetails(hoodieInstant).get(), HoodieCommitMetadata.class);
        archivedMetaWrapper.setHoodieCommitMetadata(commitMetadataConverter(commitMetadata));
        archivedMetaWrapper.setActionType(ActionType.commit.name());
        break;
      }
      case HoodieTimeline.COMPACTION_ACTION: {
        HoodieCompactionPlan plan = CompactionUtils.getCompactionPlan(metaClient, hoodieInstant.getTimestamp());
        archivedMetaWrapper.setHoodieCompactionPlan(plan);
        archivedMetaWrapper.setActionType(ActionType.compaction.name());
        break;
      }
      default: {
        throw new UnsupportedOperationException("Action not fully supported yet");
      }
    }
    return archivedMetaWrapper;
  }

  private org.apache.hudi.avro.model.HoodieCommitMetadata commitMetadataConverter(
      HoodieCommitMetadata hoodieCommitMetadata) {
    ObjectMapper mapper = new ObjectMapper();
    // Need this to ignore other public get() methods
    mapper.configure(DeserializationFeature.FAIL_ON_UNKNOWN_PROPERTIES, false);
    org.apache.hudi.avro.model.HoodieCommitMetadata avroMetaData =
        mapper.convertValue(hoodieCommitMetadata, org.apache.hudi.avro.model.HoodieCommitMetadata.class);
    // Do not archive Rolling Stats, cannot set to null since AVRO will throw null pointer
    avroMetaData.getExtraMetadata().put(HoodieRollingStatMetadata.ROLLING_STAT_METADATA_KEY, "");
    return avroMetaData;
  }
}<|MERGE_RESOLUTION|>--- conflicted
+++ resolved
@@ -203,17 +203,9 @@
     }
 
     // Remove older meta-data from auxiliary path too
-<<<<<<< HEAD
     Option<HoodieInstant> latestCommitted = Option.fromJavaOptional(archivedInstants.stream().filter(i -> i.isCompleted() && (i.getAction().equals(HoodieTimeline.COMMIT_ACTION)
         || (i.getAction().equals(HoodieTimeline.DELTA_COMMIT_ACTION)))).max(Comparator.comparing(HoodieInstant::getTimestamp)));
-    LOG.info("Latest Committed Instant=" + latestCommitted);
-=======
-    Option<HoodieInstant> latestCommitted = Option.fromJavaOptional(archivedInstants.stream().filter(i -> {
-      return i.isCompleted() && (i.getAction().equals(HoodieTimeline.COMMIT_ACTION)
-          || (i.getAction().equals(HoodieTimeline.DELTA_COMMIT_ACTION)));
-    }).max(Comparator.comparing(HoodieInstant::getTimestamp)));
     LOG.info("Latest Committed Instant={}", latestCommitted);
->>>>>>> 290278fc
     if (latestCommitted.isPresent()) {
       success &= deleteAllInstantsOlderorEqualsInAuxMetaFolder(latestCommitted.get());
     }
