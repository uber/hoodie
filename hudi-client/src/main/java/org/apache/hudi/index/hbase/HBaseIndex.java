/*
 * Licensed to the Apache Software Foundation (ASF) under one
 * or more contributor license agreements.  See the NOTICE file
 * distributed with this work for additional information
 * regarding copyright ownership.  The ASF licenses this file
 * to you under the Apache License, Version 2.0 (the
 * "License"); you may not use this file except in compliance
 * with the License.  You may obtain a copy of the License at
 *
 *      http://www.apache.org/licenses/LICENSE-2.0
 *
 * Unless required by applicable law or agreed to in writing, software
 * distributed under the License is distributed on an "AS IS" BASIS,
 * WITHOUT WARRANTIES OR CONDITIONS OF ANY KIND, either express or implied.
 * See the License for the specific language governing permissions and
 * limitations under the License.
 */

package org.apache.hudi.index.hbase;

import org.apache.hudi.WriteStatus;
import org.apache.hudi.common.model.HoodieKey;
import org.apache.hudi.common.model.HoodieRecord;
import org.apache.hudi.common.model.HoodieRecordLocation;
import org.apache.hudi.common.model.HoodieRecordPayload;
import org.apache.hudi.common.table.HoodieTableMetaClient;
import org.apache.hudi.common.table.HoodieTimeline;
import org.apache.hudi.common.table.timeline.HoodieInstant;
import org.apache.hudi.common.util.Option;
import org.apache.hudi.common.util.ReflectionUtils;
import org.apache.hudi.common.util.collection.Pair;
import org.apache.hudi.config.HoodieHBaseIndexConfig;
import org.apache.hudi.config.HoodieWriteConfig;
import org.apache.hudi.exception.HoodieDependentSystemUnavailableException;
import org.apache.hudi.exception.HoodieIndexException;
import org.apache.hudi.index.HoodieIndex;
import org.apache.hudi.table.HoodieTable;

import com.google.common.annotations.VisibleForTesting;
import org.apache.hadoop.conf.Configuration;
import org.apache.hadoop.hbase.HBaseConfiguration;
import org.apache.hadoop.hbase.HRegionLocation;
import org.apache.hadoop.hbase.TableName;
import org.apache.hadoop.hbase.client.Connection;
import org.apache.hadoop.hbase.client.ConnectionFactory;
import org.apache.hadoop.hbase.client.Delete;
import org.apache.hadoop.hbase.client.Get;
import org.apache.hadoop.hbase.client.HTable;
import org.apache.hadoop.hbase.client.Put;
import org.apache.hadoop.hbase.client.RegionLocator;
import org.apache.hadoop.hbase.client.Result;
import org.apache.hadoop.hbase.util.Bytes;
import org.apache.log4j.LogManager;
import org.apache.log4j.Logger;
import org.apache.spark.SparkConf;
import org.apache.spark.api.java.JavaPairRDD;
import org.apache.spark.api.java.JavaRDD;
import org.apache.spark.api.java.JavaSparkContext;
import org.apache.spark.api.java.function.Function2;

import java.io.IOException;
import java.io.Serializable;
import java.util.ArrayList;
import java.util.Iterator;
import java.util.LinkedList;
import java.util.List;

import scala.Tuple2;

/**
 * Hoodie Index implementation backed by HBase.
 */
public class HBaseIndex<T extends HoodieRecordPayload> extends HoodieIndex<T> {

  public static final String DEFAULT_SPARK_EXECUTOR_INSTANCES_CONFIG_NAME = "spark.executor.instances";
  public static final String DEFAULT_SPARK_DYNAMIC_ALLOCATION_ENABLED_CONFIG_NAME = "spark.dynamicAllocation.enabled";
  public static final String DEFAULT_SPARK_DYNAMIC_ALLOCATION_MAX_EXECUTORS_CONFIG_NAME =
      "spark.dynamicAllocation.maxExecutors";

  private static final byte[] SYSTEM_COLUMN_FAMILY = Bytes.toBytes("_s");
  private static final byte[] COMMIT_TS_COLUMN = Bytes.toBytes("commit_ts");
  private static final byte[] FILE_NAME_COLUMN = Bytes.toBytes("file_name");
  private static final byte[] PARTITION_PATH_COLUMN = Bytes.toBytes("partition_path");
  private static final int SLEEP_TIME_MILLISECONDS = 100;

  private static final Logger LOG = LogManager.getLogger(HBaseIndex.class);
  private static Connection hbaseConnection = null;
  private HBaseIndexQPSResourceAllocator hBaseIndexQPSResourceAllocator = null;
  private float qpsFraction;
  private int maxQpsPerRegionServer;
  /**
   * multiPutBatchSize will be computed and re-set in updateLocation if
   * {@link HoodieHBaseIndexConfig#HBASE_PUT_BATCH_SIZE_AUTO_COMPUTE_PROP} is set to true.
   */
  private Integer multiPutBatchSize;
  private Integer numRegionServersForTable;
  private final String tableName;
  private HbasePutBatchSizeCalculator putBatchSizeCalculator;

  public HBaseIndex(HoodieWriteConfig config) {
    super(config);
    this.tableName = config.getHbaseTableName();
    addShutDownHook();
    init(config);
  }

  private void init(HoodieWriteConfig config) {
    this.multiPutBatchSize = config.getHbaseIndexGetBatchSize();
    this.qpsFraction = config.getHbaseIndexQPSFraction();
    this.maxQpsPerRegionServer = config.getHbaseIndexMaxQPSPerRegionServer();
    this.putBatchSizeCalculator = new HbasePutBatchSizeCalculator();
    this.hBaseIndexQPSResourceAllocator = createQPSResourceAllocator(this.config);
  }

  @VisibleForTesting
  public HBaseIndexQPSResourceAllocator createQPSResourceAllocator(HoodieWriteConfig config) {
    try {
<<<<<<< HEAD
      LOG.info("createQPSResourceAllocator :" + config.getHBaseQPSResourceAllocatorClass());
      final HBaseIndexQPSResourceAllocator resourceAllocator = (HBaseIndexQPSResourceAllocator) ReflectionUtils
          .loadClass(config.getHBaseQPSResourceAllocatorClass(), config);
      return resourceAllocator;
=======
      LOG.info("createQPSResourceAllocator : {}", config.getHBaseQPSResourceAllocatorClass());
      return (HBaseIndexQPSResourceAllocator) ReflectionUtils
              .loadClass(config.getHBaseQPSResourceAllocatorClass(), config);
>>>>>>> 28ccf8c5
    } catch (Exception e) {
      LOG.warn("error while instantiating HBaseIndexQPSResourceAllocator", e);
    }
    return new DefaultHBaseQPSResourceAllocator(config);
  }

  @Override
  public JavaPairRDD<HoodieKey, Option<Pair<String, String>>> fetchRecordLocation(JavaRDD<HoodieKey> hoodieKeys,
      JavaSparkContext jsc, HoodieTable<T> hoodieTable) {
    throw new UnsupportedOperationException("HBase index does not implement check exist");
  }

  private Connection getHBaseConnection() {
    Configuration hbaseConfig = HBaseConfiguration.create();
    String quorum = config.getHbaseZkQuorum();
    hbaseConfig.set("hbase.zookeeper.quorum", quorum);
    String zkZnodeParent = config.getHBaseZkZnodeParent();
    if (zkZnodeParent != null) {
      hbaseConfig.set("zookeeper.znode.parent", zkZnodeParent);
    }
    String port = String.valueOf(config.getHbaseZkPort());
    hbaseConfig.set("hbase.zookeeper.property.clientPort", port);
    try {
      return ConnectionFactory.createConnection(hbaseConfig);
    } catch (IOException e) {
      throw new HoodieDependentSystemUnavailableException(HoodieDependentSystemUnavailableException.HBASE,
          quorum + ":" + port);
    }
  }

  /**
   * Since we are sharing the HBaseConnection across tasks in a JVM, make sure the HBaseConnection is closed when JVM
   * exits.
   */
  private void addShutDownHook() {
    Runtime.getRuntime().addShutdownHook(new Thread(() -> {
      try {
        hbaseConnection.close();
      } catch (Exception e) {
        // fail silently for any sort of exception
      }
    }));
  }

  /**
   * Ensure that any resources used for indexing are released here.
   */
  @Override
  public void close() {
    this.hBaseIndexQPSResourceAllocator.releaseQPSResources();
  }

  private Get generateStatement(String key) throws IOException {
    return new Get(Bytes.toBytes(key)).setMaxVersions(1).addColumn(SYSTEM_COLUMN_FAMILY, COMMIT_TS_COLUMN)
        .addColumn(SYSTEM_COLUMN_FAMILY, FILE_NAME_COLUMN).addColumn(SYSTEM_COLUMN_FAMILY, PARTITION_PATH_COLUMN);
  }

  private boolean checkIfValidCommit(HoodieTableMetaClient metaClient, String commitTs) {
    HoodieTimeline commitTimeline = metaClient.getActiveTimeline().filterCompletedInstants();
    // Check if the last commit ts for this row is 1) present in the timeline or
    // 2) is less than the first commit ts in the timeline
    return !commitTimeline.empty()
        && (commitTimeline.containsInstant(new HoodieInstant(false, HoodieTimeline.COMMIT_ACTION, commitTs))
            || HoodieTimeline.compareTimestamps(commitTimeline.firstInstant().get().getTimestamp(), commitTs,
                HoodieTimeline.GREATER));
  }

  /**
   * Function that tags each HoodieRecord with an existing location, if known.
   */
  private Function2<Integer, Iterator<HoodieRecord<T>>, Iterator<HoodieRecord<T>>> locationTagFunction(
      HoodieTableMetaClient metaClient) {

    return (Function2<Integer, Iterator<HoodieRecord<T>>, Iterator<HoodieRecord<T>>>) (partitionNum,
        hoodieRecordIterator) -> {

      int multiGetBatchSize = config.getHbaseIndexGetBatchSize();

      // Grab the global HBase connection
      synchronized (HBaseIndex.class) {
        if (hbaseConnection == null || hbaseConnection.isClosed()) {
          hbaseConnection = getHBaseConnection();
        }
      }
      List<HoodieRecord<T>> taggedRecords = new ArrayList<>();
      HTable hTable = null;
      try {
        hTable = (HTable) hbaseConnection.getTable(TableName.valueOf(tableName));
        List<Get> statements = new ArrayList<>();
        List<HoodieRecord> currentBatchOfRecords = new LinkedList<>();
        // Do the tagging.
        while (hoodieRecordIterator.hasNext()) {
          HoodieRecord rec = hoodieRecordIterator.next();
          statements.add(generateStatement(rec.getRecordKey()));
          currentBatchOfRecords.add(rec);
          // iterator till we reach batch size
          if (statements.size() >= multiGetBatchSize || !hoodieRecordIterator.hasNext()) {
            // get results for batch from Hbase
            Result[] results = doGet(hTable, statements);
            // clear statements to be GC'd
            statements.clear();
            for (Result result : results) {
              // first, attempt to grab location from HBase
              HoodieRecord currentRecord = currentBatchOfRecords.remove(0);
              if (result.getRow() != null) {
                String keyFromResult = Bytes.toString(result.getRow());
                String commitTs = Bytes.toString(result.getValue(SYSTEM_COLUMN_FAMILY, COMMIT_TS_COLUMN));
                String fileId = Bytes.toString(result.getValue(SYSTEM_COLUMN_FAMILY, FILE_NAME_COLUMN));
                String partitionPath = Bytes.toString(result.getValue(SYSTEM_COLUMN_FAMILY, PARTITION_PATH_COLUMN));

                if (checkIfValidCommit(metaClient, commitTs)) {
                  currentRecord = new HoodieRecord(new HoodieKey(currentRecord.getRecordKey(), partitionPath),
                      currentRecord.getData());
                  currentRecord.unseal();
                  currentRecord.setCurrentLocation(new HoodieRecordLocation(commitTs, fileId));
                  currentRecord.seal();
                  taggedRecords.add(currentRecord);
                  // the key from Result and the key being processed should be same
                  assert (currentRecord.getRecordKey().contentEquals(keyFromResult));
                } else { // if commit is invalid, treat this as a new taggedRecord
                  taggedRecords.add(currentRecord);
                }
              } else {
                taggedRecords.add(currentRecord);
              }
            }
          }
        }
      } catch (IOException e) {
        throw new HoodieIndexException("Failed to Tag indexed locations because of exception with HBase Client", e);
      } finally {
        if (hTable != null) {
          try {
            hTable.close();
          } catch (IOException e) {
            // Ignore
          }
        }

      }
      return taggedRecords.iterator();
    };
  }

  private Result[] doGet(HTable hTable, List<Get> keys) throws IOException {
    sleepForTime(SLEEP_TIME_MILLISECONDS);
    return hTable.get(keys);
  }

  @Override
  public JavaRDD<HoodieRecord<T>> tagLocation(JavaRDD<HoodieRecord<T>> recordRDD, JavaSparkContext jsc,
      HoodieTable<T> hoodieTable) {
    return recordRDD.mapPartitionsWithIndex(locationTagFunction(hoodieTable.getMetaClient()), true);
  }

  private Function2<Integer, Iterator<WriteStatus>, Iterator<WriteStatus>> updateLocationFunction() {

    return (Function2<Integer, Iterator<WriteStatus>, Iterator<WriteStatus>>) (partition, statusIterator) -> {

      List<WriteStatus> writeStatusList = new ArrayList<>();
      // Grab the global HBase connection
      synchronized (HBaseIndex.class) {
        if (hbaseConnection == null || hbaseConnection.isClosed()) {
          hbaseConnection = getHBaseConnection();
        }
      }
      HTable hTable = null;
      try {
        hTable = (HTable) hbaseConnection.getTable(TableName.valueOf(tableName));
        while (statusIterator.hasNext()) {
          WriteStatus writeStatus = statusIterator.next();
          List<Put> puts = new ArrayList<>();
          List<Delete> deletes = new ArrayList<>();
          try {
            for (HoodieRecord rec : writeStatus.getWrittenRecords()) {
              if (!writeStatus.isErrored(rec.getKey())) {
                Option<HoodieRecordLocation> loc = rec.getNewLocation();
                if (loc.isPresent()) {
                  if (rec.getCurrentLocation() != null) {
                    // This is an update, no need to update index
                    continue;
                  }
                  Put put = new Put(Bytes.toBytes(rec.getRecordKey()));
                  put.addColumn(SYSTEM_COLUMN_FAMILY, COMMIT_TS_COLUMN, Bytes.toBytes(loc.get().getInstantTime()));
                  put.addColumn(SYSTEM_COLUMN_FAMILY, FILE_NAME_COLUMN, Bytes.toBytes(loc.get().getFileId()));
                  put.addColumn(SYSTEM_COLUMN_FAMILY, PARTITION_PATH_COLUMN, Bytes.toBytes(rec.getPartitionPath()));
                  puts.add(put);
                } else {
                  // Delete existing index for a deleted record
                  Delete delete = new Delete(Bytes.toBytes(rec.getRecordKey()));
                  deletes.add(delete);
                }
              }
              if (puts.size() + deletes.size() < multiPutBatchSize) {
                continue;
              }
              doPutsAndDeletes(hTable, puts, deletes);
            }
            // process remaining puts and deletes, if any
            doPutsAndDeletes(hTable, puts, deletes);
          } catch (Exception e) {
            Exception we = new Exception("Error updating index for " + writeStatus, e);
            LOG.error(we);
            writeStatus.setGlobalError(we);
          }
          writeStatusList.add(writeStatus);
        }
      } catch (IOException e) {
        throw new HoodieIndexException("Failed to Update Index locations because of exception with HBase Client", e);
      } finally {
        if (hTable != null) {
          try {
            hTable.close();
          } catch (IOException e) {
            // Ignore
          }
        }
      }
      return writeStatusList.iterator();
    };
  }

  /**
   * Helper method to facilitate performing puts and deletes in Hbase.
   */
  private void doPutsAndDeletes(HTable hTable, List<Put> puts, List<Delete> deletes) throws IOException {
    if (puts.size() > 0) {
      hTable.put(puts);
    }
    if (deletes.size() > 0) {
      hTable.delete(deletes);
    }
    hTable.flushCommits();
    puts.clear();
    deletes.clear();
    sleepForTime(SLEEP_TIME_MILLISECONDS);
  }

  private static void sleepForTime(int sleepTimeMs) {
    try {
      Thread.sleep(sleepTimeMs);
    } catch (InterruptedException e) {
      LOG.error("Sleep interrupted during throttling", e);
      throw new RuntimeException(e);
    }
  }

  @Override
  public JavaRDD<WriteStatus> updateLocation(JavaRDD<WriteStatus> writeStatusRDD, JavaSparkContext jsc,
      HoodieTable<T> hoodieTable) {
    final HBaseIndexQPSResourceAllocator hBaseIndexQPSResourceAllocator = createQPSResourceAllocator(this.config);
    setPutBatchSize(writeStatusRDD, hBaseIndexQPSResourceAllocator, jsc);
    LOG.info("multiPutBatchSize: before hbase puts" + multiPutBatchSize);
    JavaRDD<WriteStatus> writeStatusJavaRDD = writeStatusRDD.mapPartitionsWithIndex(updateLocationFunction(), true);
    // caching the index updated status RDD
    writeStatusJavaRDD = writeStatusJavaRDD.persist(config.getWriteStatusStorageLevel());
    return writeStatusJavaRDD;
  }

  private void setPutBatchSize(JavaRDD<WriteStatus> writeStatusRDD,
      HBaseIndexQPSResourceAllocator hBaseIndexQPSResourceAllocator, final JavaSparkContext jsc) {
    if (config.getHbaseIndexPutBatchSizeAutoCompute()) {
      SparkConf conf = jsc.getConf();
      int maxExecutors = conf.getInt(DEFAULT_SPARK_EXECUTOR_INSTANCES_CONFIG_NAME, 1);
      if (conf.getBoolean(DEFAULT_SPARK_DYNAMIC_ALLOCATION_ENABLED_CONFIG_NAME, false)) {
        maxExecutors =
            Math.max(maxExecutors, conf.getInt(DEFAULT_SPARK_DYNAMIC_ALLOCATION_MAX_EXECUTORS_CONFIG_NAME, 1));
      }

      /*
       * Each writeStatus represents status information from a write done in one of the IOHandles. If a writeStatus has
       * any insert, it implies that the corresponding task contacts HBase for doing puts, since we only do puts for
       * inserts from HBaseIndex.
       */
      final Tuple2<Long, Integer> numPutsParallelismTuple = getHBasePutAccessParallelism(writeStatusRDD);
      final long numPuts = numPutsParallelismTuple._1;
      final int hbasePutsParallelism = numPutsParallelismTuple._2;
      this.numRegionServersForTable = getNumRegionServersAliveForTable();
      final float desiredQPSFraction =
          hBaseIndexQPSResourceAllocator.calculateQPSFractionForPutsTime(numPuts, this.numRegionServersForTable);
      LOG.info("Desired QPSFraction :" + desiredQPSFraction);
      LOG.info("Number HBase puts :" + numPuts);
      LOG.info("Hbase Puts Parallelism :" + hbasePutsParallelism);
      final float availableQpsFraction =
          hBaseIndexQPSResourceAllocator.acquireQPSResources(desiredQPSFraction, numPuts);
      LOG.info("Allocated QPS Fraction :" + availableQpsFraction);
      multiPutBatchSize = putBatchSizeCalculator.getBatchSize(numRegionServersForTable, maxQpsPerRegionServer,
          hbasePutsParallelism, maxExecutors, SLEEP_TIME_MILLISECONDS, availableQpsFraction);
      LOG.info("multiPutBatchSize :" + multiPutBatchSize);
    }
  }

  @VisibleForTesting
  public Tuple2<Long, Integer> getHBasePutAccessParallelism(final JavaRDD<WriteStatus> writeStatusRDD) {
    final JavaPairRDD<Long, Integer> insertOnlyWriteStatusRDD = writeStatusRDD
        .filter(w -> w.getStat().getNumInserts() > 0).mapToPair(w -> new Tuple2<>(w.getStat().getNumInserts(), 1));
    return insertOnlyWriteStatusRDD.fold(new Tuple2<>(0L, 0), (w, c) -> new Tuple2<>(w._1 + c._1, w._2 + c._2));
  }

  public static class HbasePutBatchSizeCalculator implements Serializable {

    private static final int MILLI_SECONDS_IN_A_SECOND = 1000;
    private static final Logger LOG = LogManager.getLogger(HbasePutBatchSizeCalculator.class);

    /**
     * Calculate putBatch size so that sum of requests across multiple jobs in a second does not exceed
     * maxQpsPerRegionServer for each Region Server. Multiplying qpsFraction to reduce the aggregate load on common RS
     * across topics. Assumption here is that all tables have regions across all RS, which is not necessarily true for
     * smaller tables. So, they end up getting a smaller share of QPS than they deserve, but it might be ok.
     * <p>
     * Example: int putBatchSize = batchSizeCalculator.getBatchSize(10, 16667, 1200, 200, 100, 0.1f)
     * </p>
     * <p>
     * Expected batchSize is 8 because in that case, total request sent to a Region Server in one second is:
     *
     * 8 (batchSize) * 200 (parallelism) * 10 (maxReqsInOneSecond) * 10 (numRegionServers) * 0.1 (qpsFraction)) =>
     * 16000. We assume requests get distributed to Region Servers uniformly, so each RS gets 1600 requests which
     * happens to be 10% of 16667 (maxQPSPerRegionServer), as expected.
     * </p>
     * <p>
     * Assumptions made here
     * <li>In a batch, writes get evenly distributed to each RS for that table. Since we do writes only in the case of
     * inserts and not updates, for this assumption to fail, inserts would have to be skewed towards few RS, likelihood
     * of which is less if Hbase table is pre-split and rowKeys are UUIDs (random strings). If this assumption fails,
     * then it is possible for some RS to receive more than maxQpsPerRegionServer QPS, but for simplicity, we are going
     * ahead with this model, since this is meant to be a lightweight distributed throttling mechanism without
     * maintaining a global context. So if this assumption breaks, we are hoping the HBase Master relocates hot-spot
     * regions to new Region Servers.
     *
     * </li>
     * <li>For Region Server stability, throttling at a second level granularity is fine. Although, within a second, the
     * sum of queries might be within maxQpsPerRegionServer, there could be peaks at some sub second intervals. So, the
     * assumption is that these peaks are tolerated by the Region Server (which at max can be maxQpsPerRegionServer).
     * </li>
     * </p>
     */
    public int getBatchSize(int numRegionServersForTable, int maxQpsPerRegionServer, int numTasksDuringPut,
        int maxExecutors, int sleepTimeMs, float qpsFraction) {
      int numRSAlive = numRegionServersForTable;
      int maxReqPerSec = (int) (qpsFraction * numRSAlive * maxQpsPerRegionServer);
      int numTasks = numTasksDuringPut;
      int maxParallelPuts = Math.max(1, Math.min(numTasks, maxExecutors));
      int maxReqsSentPerTaskPerSec = MILLI_SECONDS_IN_A_SECOND / sleepTimeMs;
      int multiPutBatchSize = Math.max(1, maxReqPerSec / (maxParallelPuts * maxReqsSentPerTaskPerSec));
      LOG.info("HbaseIndexThrottling: qpsFraction :" + qpsFraction);
      LOG.info("HbaseIndexThrottling: numRSAlive :" + numRSAlive);
      LOG.info("HbaseIndexThrottling: maxReqPerSec :" + maxReqPerSec);
      LOG.info("HbaseIndexThrottling: numTasks :" + numTasks);
      LOG.info("HbaseIndexThrottling: maxExecutors :" + maxExecutors);
      LOG.info("HbaseIndexThrottling: maxParallelPuts :" + maxParallelPuts);
      LOG.info("HbaseIndexThrottling: maxReqsSentPerTaskPerSec :" + maxReqsSentPerTaskPerSec);
      LOG.info("HbaseIndexThrottling: numRegionServersForTable :" + numRegionServersForTable);
      LOG.info("HbaseIndexThrottling: multiPutBatchSize :" + multiPutBatchSize);
      return multiPutBatchSize;
    }
  }

  private Integer getNumRegionServersAliveForTable() {
    // This is being called in the driver, so there is only one connection
    // from the driver, so ok to use a local connection variable.
    if (numRegionServersForTable == null) {
      try (Connection conn = getHBaseConnection()) {
        RegionLocator regionLocator = conn.getRegionLocator(TableName.valueOf(tableName));
        numRegionServersForTable = Math
            .toIntExact(regionLocator.getAllRegionLocations().stream().map(HRegionLocation::getServerName).distinct().count());
        return numRegionServersForTable;
      } catch (IOException e) {
        LOG.error(e);
        throw new RuntimeException(e);
      }
    }
    return numRegionServersForTable;
  }

  @Override
  public boolean rollbackCommit(String commitTime) {
    // Rollback in HbaseIndex is managed via method {@link #checkIfValidCommit()}
    return true;
  }

  /**
   * Only looks up by recordKey.
   */
  @Override
  public boolean isGlobal() {
    return true;
  }

  /**
   * Mapping is available in HBase already.
   */
  @Override
  public boolean canIndexLogFiles() {
    return true;
  }

  /**
   * Index needs to be explicitly updated after storage write.
   */
  @Override
  public boolean isImplicitWithStorage() {
    return false;
  }

  @VisibleForTesting
  public void setHbaseConnection(Connection hbaseConnection) {
    HBaseIndex.hbaseConnection = hbaseConnection;
  }
}<|MERGE_RESOLUTION|>--- conflicted
+++ resolved
@@ -115,16 +115,9 @@
   @VisibleForTesting
   public HBaseIndexQPSResourceAllocator createQPSResourceAllocator(HoodieWriteConfig config) {
     try {
-<<<<<<< HEAD
       LOG.info("createQPSResourceAllocator :" + config.getHBaseQPSResourceAllocatorClass());
-      final HBaseIndexQPSResourceAllocator resourceAllocator = (HBaseIndexQPSResourceAllocator) ReflectionUtils
-          .loadClass(config.getHBaseQPSResourceAllocatorClass(), config);
-      return resourceAllocator;
-=======
-      LOG.info("createQPSResourceAllocator : {}", config.getHBaseQPSResourceAllocatorClass());
       return (HBaseIndexQPSResourceAllocator) ReflectionUtils
               .loadClass(config.getHBaseQPSResourceAllocatorClass(), config);
->>>>>>> 28ccf8c5
     } catch (Exception e) {
       LOG.warn("error while instantiating HBaseIndexQPSResourceAllocator", e);
     }
