/*
 * Licensed to the Apache Software Foundation (ASF) under one
 * or more contributor license agreements.  See the NOTICE file
 * distributed with this work for additional information
 * regarding copyright ownership.  The ASF licenses this file
 * to you under the Apache License, Version 2.0 (the
 * "License"); you may not use this file except in compliance
 * with the License.  You may obtain a copy of the License at
 *
 *      http://www.apache.org/licenses/LICENSE-2.0
 *
 * Unless required by applicable law or agreed to in writing, software
 * distributed under the License is distributed on an "AS IS" BASIS,
 * WITHOUT WARRANTIES OR CONDITIONS OF ANY KIND, either express or implied.
 * See the License for the specific language governing permissions and
 * limitations under the License.
 */

package org.apache.hudi.common;

import org.apache.hudi.avro.HoodieAvroUtils;
import org.apache.hudi.avro.model.HoodieCompactionPlan;
import org.apache.hudi.common.fs.FSUtils;
import org.apache.hudi.common.model.HoodieAvroPayload;
import org.apache.hudi.common.model.HoodieCommitMetadata;
import org.apache.hudi.common.model.HoodieKey;
import org.apache.hudi.common.model.HoodiePartitionMetadata;
import org.apache.hudi.common.model.HoodieRecord;
import org.apache.hudi.common.table.HoodieTableMetaClient;
import org.apache.hudi.common.table.timeline.HoodieInstant;
import org.apache.hudi.common.table.timeline.HoodieTimeline;
import org.apache.hudi.common.table.timeline.TimelineMetadataUtils;
import org.apache.hudi.common.util.Option;
import org.apache.hudi.exception.HoodieIOException;

import org.apache.avro.Schema;
import org.apache.avro.generic.GenericArray;
import org.apache.avro.generic.GenericData;
import org.apache.avro.generic.GenericRecord;
import org.apache.hadoop.conf.Configuration;
import org.apache.hadoop.fs.FSDataOutputStream;
import org.apache.hadoop.fs.FileSystem;
import org.apache.hadoop.fs.Path;
import org.apache.log4j.LogManager;
import org.apache.log4j.Logger;

import java.io.IOException;
import java.io.Serializable;
import java.nio.charset.StandardCharsets;
import java.util.ArrayList;
import java.util.Arrays;
import java.util.Collections;
import java.util.HashMap;
import java.util.HashSet;
import java.util.List;
import java.util.Map;
import java.util.Random;
import java.util.Set;
import java.util.UUID;
import java.util.stream.Collectors;
import java.util.stream.IntStream;
import java.util.stream.Stream;


/**
 * Class to be used in tests to keep generating test inserts and updates against a corpus.
 * <p>
 * Test data uses a toy Uber trips, data model.
 */
public class HoodieTestDataGenerator {

  // based on examination of sample file, the schema produces the following per record size
  public static final int SIZE_PER_RECORD = 50 * 1024;
  private static Logger logger = LogManager.getLogger(HoodieTestDataGenerator.class);
  public static final String DEFAULT_FIRST_PARTITION_PATH = "2016/03/15";
  public static final String DEFAULT_SECOND_PARTITION_PATH = "2015/03/16";
  public static final String DEFAULT_THIRD_PARTITION_PATH = "2015/03/17";

  public static final String[] DEFAULT_PARTITION_PATHS =
      {DEFAULT_FIRST_PARTITION_PATH, DEFAULT_SECOND_PARTITION_PATH, DEFAULT_THIRD_PARTITION_PATH};
  public static final int DEFAULT_PARTITION_DEPTH = 3;
  public static final String TRIP_SCHEMA_PREFIX = "{\"type\": \"record\"," + "\"name\": \"triprec\"," + "\"fields\": [ "
      + "{\"name\": \"timestamp\",\"type\": \"double\"}," + "{\"name\": \"_row_key\", \"type\": \"string\"},"
      + "{\"name\": \"rider\", \"type\": \"string\"}," + "{\"name\": \"driver\", \"type\": \"string\"},"
      + "{\"name\": \"begin_lat\", \"type\": \"double\"}," + "{\"name\": \"begin_lon\", \"type\": \"double\"},"
      + "{\"name\": \"end_lat\", \"type\": \"double\"}," + "{\"name\": \"end_lon\", \"type\": \"double\"},";
  public static final String TRIP_SCHEMA_SUFFIX = "{\"name\": \"_hoodie_is_deleted\", \"type\": \"boolean\", \"default\": false} ]}";
  public static final String FARE_NESTED_SCHEMA = "{\"name\": \"fare\",\"type\": {\"type\":\"record\", \"name\":\"fare\",\"fields\": ["
      + "{\"name\": \"amount\",\"type\": \"double\"},{\"name\": \"currency\", \"type\": \"string\"}]}},";
  public static final String FARE_FLATTENED_SCHEMA = "{\"name\": \"fare\", \"type\": \"double\"},"
      + "{\"name\": \"currency\", \"type\": \"string\"},";
<<<<<<< HEAD
=======
  public static final String TIP_NESTED_SCHEMA = "{\"name\": \"tip_history\", \"type\": {\"type\": \"array\", \"items\": {\"type\": \"record\", \"name\": \"tip_history\", \"fields\": ["
      + "{\"name\": \"amount\", \"type\": \"double\"}, {\"name\": \"currency\", \"type\": \"string\"}]}}},";
  public static final String MAP_TYPE_SCHEMA = "{\"name\": \"city_to_state\", \"type\": {\"type\": \"map\", \"values\": \"string\"}},";

>>>>>>> eaf6cc2d
  public static final String TRIP_EXAMPLE_SCHEMA =
      TRIP_SCHEMA_PREFIX + MAP_TYPE_SCHEMA + FARE_NESTED_SCHEMA + TIP_NESTED_SCHEMA + TRIP_SCHEMA_SUFFIX;
  public static final String TRIP_FLATTENED_SCHEMA =
      TRIP_SCHEMA_PREFIX + FARE_FLATTENED_SCHEMA + TRIP_SCHEMA_SUFFIX;

  public static final String TRIP_UBER_SCHEMA = "{\"type\":\"record\",\"name\":\"tripUberRec\",\"fields\":["
      + "{\"name\":\"timestamp\",\"type\":\"double\"},{\"name\":\"_row_key\",\"type\":\"string\"},{\"name\":\"rider\",\"type\":\"string\"},"
      + "{\"name\":\"driver\",\"type\":\"string\"},{\"name\":\"fare\",\"type\":\"double\"},{\"name\": \"_hoodie_is_deleted\", \"type\": \"boolean\", \"default\": false}]}";
  public static final String SHORT_TRIP_UBER_SCHEMA = "{\"type\":\"record\",\"name\":\"shortTripRec\",\"fields\":["
      + "{\"name\":\"timestamp\",\"type\":\"double\"},{\"name\":\"_row_key\",\"type\":\"string\"},{\"name\":\"rider\",\"type\":\"string\"},"
      + "{\"name\":\"driver\",\"type\":\"string\"},{\"name\":\"fare\",\"type\":\"double\"},{\"name\": \"_hoodie_is_deleted\", \"type\": \"boolean\", \"default\": false}]}";

  public static final String NULL_SCHEMA = Schema.create(Schema.Type.NULL).toString();
  public static final String TRIP_HIVE_COLUMN_TYPES = "double,string,string,string,double,double,double,double,"
<<<<<<< HEAD
      + "struct<amount:double,currency:string>,boolean";
=======
      + "map<string,string>,struct<amount:double,currency:string>,array<struct<amount:double,currency:string>>,boolean";

>>>>>>> eaf6cc2d
  public static final Schema AVRO_SCHEMA = new Schema.Parser().parse(TRIP_EXAMPLE_SCHEMA);
  public static final Schema AVRO_SCHEMA_WITH_METADATA_FIELDS =
      HoodieAvroUtils.addMetadataFields(AVRO_SCHEMA);
  public static final Schema AVRO_SHORT_TRIP_SCHEMA = new Schema.Parser().parse(SHORT_TRIP_UBER_SCHEMA);
  public static final Schema AVRO_TRIP_SCHEMA = new Schema.Parser().parse(TRIP_UBER_SCHEMA);
  public static final Schema FLATTENED_AVRO_SCHEMA = new Schema.Parser().parse(TRIP_FLATTENED_SCHEMA);

  private static final Random RAND = new Random(46474747);

  //Maintains all the existing keys schema wise
  private final Map<String, Map<Integer, KeyPartition>> existingKeysBySchema;
  private final String[] partitionPaths;
  //maintains the count of existing keys schema wise
  private Map<String, Integer> numKeysBySchema;

  public HoodieTestDataGenerator(String[] partitionPaths) {
    this(partitionPaths, new HashMap<>());
  }

  public HoodieTestDataGenerator() {
    this(DEFAULT_PARTITION_PATHS);
  }

  public HoodieTestDataGenerator(String[] partitionPaths, Map<Integer, KeyPartition> keyPartitionMap) {
    this.partitionPaths = Arrays.copyOf(partitionPaths, partitionPaths.length);
    this.existingKeysBySchema = new HashMap<>();
    existingKeysBySchema.put(TRIP_EXAMPLE_SCHEMA, keyPartitionMap);
    numKeysBySchema = new HashMap<>();
  }

  public static void writePartitionMetadata(FileSystem fs, String[] partitionPaths, String basePath) {
    for (String partitionPath : partitionPaths) {
      new HoodiePartitionMetadata(fs, "000", new Path(basePath), new Path(basePath, partitionPath)).trySave(0);
    }
  }

  public TestRawTripPayload generateRandomValueAsPerSchema(String schemaStr, HoodieKey key, String commitTime, boolean isFlattened) throws IOException {
    if (TRIP_EXAMPLE_SCHEMA.equals(schemaStr)) {
      return generateRandomValue(key, commitTime, isFlattened);
    } else if (TRIP_UBER_SCHEMA.equals(schemaStr)) {
      return generatePayloadForUberSchema(key, commitTime);
    } else if (SHORT_TRIP_UBER_SCHEMA.equals(schemaStr)) {
      return generatePayloadForFgSchema(key, commitTime);
    }

    return null;
  }

  /**
   * Generates a new avro record of the above nested schema format,
   * retaining the key if optionally provided.
   *
   * @param key  Hoodie key.
   * @param instantTime  Instant time to use.
   * @return  Raw paylaod of a test record.
   * @throws IOException
   */
  public static TestRawTripPayload generateRandomValue(HoodieKey key, String instantTime) throws IOException {
    return generateRandomValue(key, instantTime, false);
  }

  /**
   * Generates a new avro record with the specified schema (nested or flattened),
   * retaining the key if optionally provided.
   *
   * @param key  Hoodie key.
   * @param instantTime  Commit time to use.
   * @param isFlattened  whether the schema of the record should be flattened.
   * @return  Raw paylaod of a test record.
   * @throws IOException
   */
  public static TestRawTripPayload generateRandomValue(
      HoodieKey key, String instantTime, boolean isFlattened) throws IOException {
    GenericRecord rec = generateGenericRecord(
        key.getRecordKey(), "rider-" + instantTime, "driver-" + instantTime, 0.0,
        false, isFlattened);
    return new TestRawTripPayload(rec.toString(), key.getRecordKey(), key.getPartitionPath(), TRIP_EXAMPLE_SCHEMA);
  }

  /**
   * Generates a new avro record with TRIP_UBER_EXAMPLE_SCHEMA, retaining the key if optionally provided.
   */
  public TestRawTripPayload generatePayloadForUberSchema(HoodieKey key, String commitTime) throws IOException {
    GenericRecord rec = generateRecordForUberSchema(key.getRecordKey(), "rider-" + commitTime, "driver-" + commitTime, 0.0);
    return new TestRawTripPayload(rec.toString(), key.getRecordKey(), key.getPartitionPath(), TRIP_UBER_SCHEMA);
  }

  public TestRawTripPayload generatePayloadForFgSchema(HoodieKey key, String commitTime) throws IOException {
    GenericRecord rec = generateRecordForFgSchema(key.getRecordKey(), "rider-" + commitTime, "driver-" + commitTime, 0.0);
    return new TestRawTripPayload(rec.toString(), key.getRecordKey(), key.getPartitionPath(), SHORT_TRIP_UBER_SCHEMA);
  }

  /**
   * Generates a new avro record of the above schema format for a delete.
   */
  public static TestRawTripPayload generateRandomDeleteValue(HoodieKey key, String instantTime) throws IOException {
    GenericRecord rec = generateGenericRecord(key.getRecordKey(), "rider-" + instantTime, "driver-" + instantTime, 0.0,
        true, false);
    return new TestRawTripPayload(rec.toString(), key.getRecordKey(), key.getPartitionPath(), TRIP_EXAMPLE_SCHEMA);
  }

  /**
   * Generates a new avro record of the above schema format, retaining the key if optionally provided.
   */
  public static HoodieAvroPayload generateAvroPayload(HoodieKey key, String instantTime) {
    GenericRecord rec = generateGenericRecord(key.getRecordKey(), "rider-" + instantTime, "driver-" + instantTime, 0.0);
    return new HoodieAvroPayload(Option.of(rec));
  }

  public static GenericRecord generateGenericRecord(String rowKey, String riderName, String driverName,
                                                    double timestamp) {
    return generateGenericRecord(rowKey, riderName, driverName, timestamp, false, false);
  }

  public static GenericRecord generateGenericRecord(String rowKey, String riderName, String driverName,
                                                    double timestamp, boolean isDeleteRecord,
                                                    boolean isFlattened) {
    GenericRecord rec = new GenericData.Record(isFlattened ? FLATTENED_AVRO_SCHEMA : AVRO_SCHEMA);
    rec.put("_row_key", rowKey);
    rec.put("timestamp", timestamp);
    rec.put("rider", riderName);
    rec.put("driver", driverName);
    rec.put("begin_lat", RAND.nextDouble());
    rec.put("begin_lon", RAND.nextDouble());
    rec.put("end_lat", RAND.nextDouble());
    rec.put("end_lon", RAND.nextDouble());

    if (isFlattened) {
      rec.put("fare", RAND.nextDouble() * 100);
      rec.put("currency", "USD");
    } else {
      rec.put("city_to_state", Collections.singletonMap("LA", "CA"));

      GenericRecord fareRecord = new GenericData.Record(AVRO_SCHEMA.getField("fare").schema());
      fareRecord.put("amount", RAND.nextDouble() * 100);
      fareRecord.put("currency", "USD");
      rec.put("fare", fareRecord);

      GenericArray<GenericRecord> tipHistoryArray = new GenericData.Array<>(1, AVRO_SCHEMA.getField("tip_history").schema());
      Schema tipSchema = new Schema.Parser().parse(AVRO_SCHEMA.getField("tip_history").schema().toString()).getElementType();
      GenericRecord tipRecord = new GenericData.Record(tipSchema);
      tipRecord.put("amount", RAND.nextDouble() * 100);
      tipRecord.put("currency", "USD");
      tipHistoryArray.add(tipRecord);
      rec.put("tip_history", tipHistoryArray);
    }

    if (isDeleteRecord) {
      rec.put("_hoodie_is_deleted", true);
    } else {
      rec.put("_hoodie_is_deleted", false);
    }
    return rec;
  }

  /*
  Generate random record using TRIP_UBER_EXAMPLE_SCHEMA
   */
  public GenericRecord generateRecordForUberSchema(String rowKey, String riderName, String driverName, double timestamp) {
    GenericRecord rec = new GenericData.Record(AVRO_TRIP_SCHEMA);
    rec.put("_row_key", rowKey);
    rec.put("timestamp", timestamp);
    rec.put("rider", riderName);
    rec.put("driver", driverName);
    rec.put("fare", RAND.nextDouble() * 100);
    rec.put("_hoodie_is_deleted", false);
    return rec;
  }

  public GenericRecord generateRecordForFgSchema(String rowKey, String riderName, String driverName, double timestamp) {
    GenericRecord rec = new GenericData.Record(AVRO_SHORT_TRIP_SCHEMA);
    rec.put("_row_key", rowKey);
    rec.put("timestamp", timestamp);
    rec.put("rider", riderName);
    rec.put("driver", driverName);
    rec.put("fare", RAND.nextDouble() * 100);
    rec.put("_hoodie_is_deleted", false);
    return rec;
  }

  public static void createCommitFile(String basePath, String instantTime, Configuration configuration) {
    Arrays.asList(HoodieTimeline.makeCommitFileName(instantTime), HoodieTimeline.makeInflightCommitFileName(instantTime),
        HoodieTimeline.makeRequestedCommitFileName(instantTime))
        .forEach(f -> {
          Path commitFile = new Path(
              basePath + "/" + HoodieTableMetaClient.METAFOLDER_NAME + "/" + f);
          FSDataOutputStream os = null;
          try {
            FileSystem fs = FSUtils.getFs(basePath, configuration);
            os = fs.create(commitFile, true);
            HoodieCommitMetadata commitMetadata = new HoodieCommitMetadata();
            // Write empty commit metadata
            os.writeBytes(new String(commitMetadata.toJsonString().getBytes(StandardCharsets.UTF_8)));
          } catch (IOException ioe) {
            throw new HoodieIOException(ioe.getMessage(), ioe);
          } finally {
            if (null != os) {
              try {
                os.close();
              } catch (IOException e) {
                throw new HoodieIOException(e.getMessage(), e);
              }
            }
          }
        });
  }

  public static void createCompactionRequestedFile(String basePath, String instantTime, Configuration configuration)
      throws IOException {
    Path commitFile = new Path(basePath + "/" + HoodieTableMetaClient.METAFOLDER_NAME + "/"
        + HoodieTimeline.makeRequestedCompactionFileName(instantTime));
    FileSystem fs = FSUtils.getFs(basePath, configuration);
    FSDataOutputStream os = fs.create(commitFile, true);
    os.close();
  }

  public static void createCompactionAuxiliaryMetadata(String basePath, HoodieInstant instant,
                                                       Configuration configuration) throws IOException {
    Path commitFile =
        new Path(basePath + "/" + HoodieTableMetaClient.AUXILIARYFOLDER_NAME + "/" + instant.getFileName());
    FileSystem fs = FSUtils.getFs(basePath, configuration);
    try (FSDataOutputStream os = fs.create(commitFile, true)) {
      HoodieCompactionPlan workload = new HoodieCompactionPlan();
      // Write empty commit metadata
      os.writeBytes(new String(TimelineMetadataUtils.serializeCompactionPlan(workload).get(), StandardCharsets.UTF_8));
    }
  }

  public static void createSavepointFile(String basePath, String instantTime, Configuration configuration)
      throws IOException {
    Path commitFile = new Path(basePath + "/" + HoodieTableMetaClient.METAFOLDER_NAME + "/"
        + HoodieTimeline.makeSavePointFileName(instantTime));
    FileSystem fs = FSUtils.getFs(basePath, configuration);
    try (FSDataOutputStream os = fs.create(commitFile, true)) {
      HoodieCommitMetadata commitMetadata = new HoodieCommitMetadata();
      // Write empty commit metadata
      os.writeBytes(new String(commitMetadata.toJsonString().getBytes(StandardCharsets.UTF_8)));
    }
  }

  public List<HoodieRecord> generateInsertsAsPerSchema(String commitTime, Integer n, String schemaStr) {
    return generateInsertsStream(commitTime, n, schemaStr).collect(Collectors.toList());
  }

  /**
   * Generates new inserts with nested schema, uniformly across the partition paths above.
   * It also updates the list of existing keys.
   */
  public List<HoodieRecord> generateInserts(String instantTime, Integer n) {
    return generateInserts(instantTime, n, false);
  }

  /**
   * Generates new inserts, uniformly across the partition paths above.
   * It also updates the list of existing keys.
   *
   * @param instantTime  Commit time to use.
   * @param n  Number of records.
   * @param isFlattened  whether the schema of the generated record is flattened
   * @return  List of {@link HoodieRecord}s
   */
  public List<HoodieRecord> generateInserts(String instantTime, Integer n, boolean isFlattened) {
    return generateInsertsStream(instantTime, n, isFlattened, TRIP_EXAMPLE_SCHEMA).collect(Collectors.toList());
  }

  /**
   * Generates new inserts, uniformly across the partition paths above. It also updates the list of existing keys.
   */
  public Stream<HoodieRecord> generateInsertsStream(String commitTime, Integer n, String schemaStr) {
    return generateInsertsStream(commitTime, n, false, schemaStr);
  }

  /**
   * Generates new inserts, uniformly across the partition paths above. It also updates the list of existing keys.
   */
  public Stream<HoodieRecord> generateInsertsStream(
      String instantTime, Integer n, boolean isFlattened, String schemaStr) {
    int currSize = getNumExistingKeys(schemaStr);

    return IntStream.range(0, n).boxed().map(i -> {
      String partitionPath = partitionPaths[RAND.nextInt(partitionPaths.length)];
      HoodieKey key = new HoodieKey(UUID.randomUUID().toString(), partitionPath);
      KeyPartition kp = new KeyPartition();
      kp.key = key;
      kp.partitionPath = partitionPath;
      populateKeysBySchema(schemaStr, currSize + i, kp);
      incrementNumExistingKeysBySchema(schemaStr);
      try {
        return new HoodieRecord(key, generateRandomValueAsPerSchema(schemaStr, key, instantTime, isFlattened));
      } catch (IOException e) {
        throw new HoodieIOException(e.getMessage(), e);
      }
    });
  }

  /*
  Takes care of populating keys schema wise
   */
  private void populateKeysBySchema(String schemaStr, int i, KeyPartition kp) {
    if (existingKeysBySchema.containsKey(schemaStr)) {
      existingKeysBySchema.get(schemaStr).put(i, kp);
    } else {
      existingKeysBySchema.put(schemaStr, new HashMap<>());
      existingKeysBySchema.get(schemaStr).put(i, kp);
    }
  }

  private void incrementNumExistingKeysBySchema(String schemaStr) {
    if (numKeysBySchema.containsKey(schemaStr)) {
      numKeysBySchema.put(schemaStr, numKeysBySchema.get(schemaStr) + 1);
    } else {
      numKeysBySchema.put(schemaStr, 1);
    }
  }

  public List<HoodieRecord> generateSameKeyInserts(String instantTime, List<HoodieRecord> origin) throws IOException {
    List<HoodieRecord> copy = new ArrayList<>();
    for (HoodieRecord r : origin) {
      HoodieKey key = r.getKey();
      HoodieRecord record = new HoodieRecord(key, generateRandomValue(key, instantTime));
      copy.add(record);
    }
    return copy;
  }

  public List<HoodieRecord> generateInsertsWithHoodieAvroPayload(String instantTime, int limit) {
    List<HoodieRecord> inserts = new ArrayList<>();
    int currSize = getNumExistingKeys(TRIP_EXAMPLE_SCHEMA);
    for (int i = 0; i < limit; i++) {
      String partitionPath = partitionPaths[RAND.nextInt(partitionPaths.length)];
      HoodieKey key = new HoodieKey(UUID.randomUUID().toString(), partitionPath);
      HoodieRecord record = new HoodieRecord(key, generateAvroPayload(key, instantTime));
      inserts.add(record);

      KeyPartition kp = new KeyPartition();
      kp.key = key;
      kp.partitionPath = partitionPath;
      populateKeysBySchema(TRIP_EXAMPLE_SCHEMA, currSize + i, kp);
      incrementNumExistingKeysBySchema(TRIP_EXAMPLE_SCHEMA);
    }
    return inserts;
  }

  public List<HoodieRecord> generateUpdatesWithHoodieAvroPayload(String instantTime, List<HoodieRecord> baseRecords) {
    List<HoodieRecord> updates = new ArrayList<>();
    for (HoodieRecord baseRecord : baseRecords) {
      HoodieRecord record = new HoodieRecord(baseRecord.getKey(), generateAvroPayload(baseRecord.getKey(), instantTime));
      updates.add(record);
    }
    return updates;
  }

  public List<HoodieRecord> generateDeletes(String instantTime, Integer n) throws IOException {
    List<HoodieRecord> inserts = generateInserts(instantTime, n);
    return generateDeletesFromExistingRecords(inserts);
  }

  public List<HoodieRecord> generateDeletesFromExistingRecords(List<HoodieRecord> existingRecords) throws IOException {
    List<HoodieRecord> deletes = new ArrayList<>();
    for (HoodieRecord existingRecord : existingRecords) {
      HoodieRecord record = generateDeleteRecord(existingRecord);
      deletes.add(record);
    }
    return deletes;
  }

  public HoodieRecord generateDeleteRecord(HoodieRecord existingRecord) throws IOException {
    HoodieKey key = existingRecord.getKey();
    return generateDeleteRecord(key);
  }

  public HoodieRecord generateDeleteRecord(HoodieKey key) throws IOException {
    TestRawTripPayload payload =
        new TestRawTripPayload(Option.empty(), key.getRecordKey(), key.getPartitionPath(), null, true);
    return new HoodieRecord(key, payload);
  }

  public HoodieRecord generateUpdateRecord(HoodieKey key, String instantTime) throws IOException {
    return new HoodieRecord(key, generateRandomValue(key, instantTime));
  }

  public List<HoodieRecord> generateUpdates(String instantTime, List<HoodieRecord> baseRecords) throws IOException {
    List<HoodieRecord> updates = new ArrayList<>();
    for (HoodieRecord baseRecord : baseRecords) {
      HoodieRecord record = generateUpdateRecord(baseRecord.getKey(), instantTime);
      updates.add(record);
    }
    return updates;
  }

  public List<HoodieRecord> generateUpdatesWithDiffPartition(String instantTime, List<HoodieRecord> baseRecords)
      throws IOException {
    List<HoodieRecord> updates = new ArrayList<>();
    for (HoodieRecord baseRecord : baseRecords) {
      String partition = baseRecord.getPartitionPath();
      String newPartition = "";
      if (partitionPaths[0].equalsIgnoreCase(partition)) {
        newPartition = partitionPaths[1];
      } else {
        newPartition = partitionPaths[0];
      }
      HoodieKey key = new HoodieKey(baseRecord.getRecordKey(), newPartition);
      HoodieRecord record = generateUpdateRecord(key, instantTime);
      updates.add(record);
    }
    return updates;
  }

  /**
   * Generates new updates, randomly distributed across the keys above. There can be duplicates within the returned
   * list
   *
   * @param instantTime Instant Timestamp
   * @param n          Number of updates (including dups)
   * @return list of hoodie record updates
   */
  public List<HoodieRecord> generateUpdates(String instantTime, Integer n) throws IOException {
    List<HoodieRecord> updates = new ArrayList<>();
    for (int i = 0; i < n; i++) {
      Map<Integer, KeyPartition> existingKeys = existingKeysBySchema.get(TRIP_EXAMPLE_SCHEMA);
      Integer numExistingKeys = numKeysBySchema.get(TRIP_EXAMPLE_SCHEMA);
      KeyPartition kp = existingKeys.get(RAND.nextInt(numExistingKeys - 1));
      HoodieRecord record = generateUpdateRecord(kp.key, instantTime);
      updates.add(record);
    }
    return updates;
  }

  public List<HoodieRecord> generateUpdatesAsPerSchema(String commitTime, Integer n, String schemaStr) {
    return generateUniqueUpdatesStream(commitTime, n, schemaStr).collect(Collectors.toList());
  }

  /**
   * Generates deduped updates of keys previously inserted, randomly distributed across the keys above.
   *
   * @param instantTime Instant Timestamp
   * @param n          Number of unique records
   * @return list of hoodie record updates
   */
  public List<HoodieRecord> generateUniqueUpdates(String instantTime, Integer n) {
    return generateUniqueUpdatesStream(instantTime, n, TRIP_EXAMPLE_SCHEMA).collect(Collectors.toList());
  }

  /**
   * Generates deduped delete of keys previously inserted, randomly distributed across the keys above.
   *
   * @param n Number of unique records
   * @return list of hoodie record updates
   */
  public List<HoodieKey> generateUniqueDeletes(Integer n) {
    return generateUniqueDeleteStream(n).collect(Collectors.toList());
  }

  /**
   * Generates deduped updates of keys previously inserted, randomly distributed across the keys above.
   *
   * @param instantTime Commit Timestamp
   * @param n          Number of unique records
   * @return stream of hoodie record updates
   */
  public Stream<HoodieRecord> generateUniqueUpdatesStream(String instantTime, Integer n, String schemaStr) {
    final Set<KeyPartition> used = new HashSet<>();
    int numExistingKeys = numKeysBySchema.getOrDefault(schemaStr, 0);
    Map<Integer, KeyPartition> existingKeys = existingKeysBySchema.get(schemaStr);
    if (n > numExistingKeys) {
      throw new IllegalArgumentException("Requested unique updates is greater than number of available keys");
    }

    return IntStream.range(0, n).boxed().map(i -> {
      int index = numExistingKeys == 1 ? 0 : RAND.nextInt(numExistingKeys - 1);
      KeyPartition kp = existingKeys.get(index);
      // Find the available keyPartition starting from randomly chosen one.
      while (used.contains(kp)) {
        index = (index + 1) % numExistingKeys;
        kp = existingKeys.get(index);
      }
      logger.debug("key getting updated: " + kp.key.getRecordKey());
      used.add(kp);
      try {
        return new HoodieRecord(kp.key, generateRandomValueAsPerSchema(schemaStr, kp.key, instantTime, false));
      } catch (IOException e) {
        throw new HoodieIOException(e.getMessage(), e);
      }
    });
  }

  /**
   * Generates deduped delete of keys previously inserted, randomly distributed across the keys above.
   *
   * @param n Number of unique records
   * @return stream of hoodie record updates
   */
  public Stream<HoodieKey> generateUniqueDeleteStream(Integer n) {
    final Set<KeyPartition> used = new HashSet<>();
    Map<Integer, KeyPartition> existingKeys = existingKeysBySchema.get(TRIP_EXAMPLE_SCHEMA);
    Integer numExistingKeys = numKeysBySchema.get(TRIP_EXAMPLE_SCHEMA);
    if (n > numExistingKeys) {
      throw new IllegalArgumentException("Requested unique deletes is greater than number of available keys");
    }

    List<HoodieKey> result = new ArrayList<>();
    for (int i = 0; i < n; i++) {
      int index = RAND.nextInt(numExistingKeys);
      while (!existingKeys.containsKey(index)) {
        index = (index + 1) % numExistingKeys;
      }
      KeyPartition kp = existingKeys.remove(index);
      existingKeys.put(index, existingKeys.get(numExistingKeys - 1));
      existingKeys.remove(numExistingKeys - 1);
      numExistingKeys--;
      used.add(kp);
      result.add(kp.key);
    }
    numKeysBySchema.put(TRIP_EXAMPLE_SCHEMA, numExistingKeys);
    return result.stream();
  }

  /**
   * Generates deduped delete records previously inserted, randomly distributed across the keys above.
   *
   * @param instantTime Commit Timestamp
   * @param n          Number of unique records
   * @return stream of hoodie records for delete
   */
  public Stream<HoodieRecord> generateUniqueDeleteRecordStream(String instantTime, Integer n) {
    final Set<KeyPartition> used = new HashSet<>();
    Map<Integer, KeyPartition> existingKeys = existingKeysBySchema.get(TRIP_EXAMPLE_SCHEMA);
    Integer numExistingKeys = numKeysBySchema.get(TRIP_EXAMPLE_SCHEMA);
    if (n > numExistingKeys) {
      throw new IllegalArgumentException("Requested unique deletes is greater than number of available keys");
    }

    List<HoodieRecord> result = new ArrayList<>();
    for (int i = 0; i < n; i++) {
      int index = RAND.nextInt(numExistingKeys);
      while (!existingKeys.containsKey(index)) {
        index = (index + 1) % numExistingKeys;
      }
      // swap chosen index with last index and remove last entry.
      KeyPartition kp = existingKeys.remove(index);
      existingKeys.put(index, existingKeys.get(numExistingKeys - 1));
      existingKeys.remove(numExistingKeys - 1);
      numExistingKeys--;
      used.add(kp);
      try {
        result.add(new HoodieRecord(kp.key, generateRandomDeleteValue(kp.key, instantTime)));
      } catch (IOException e) {
        throw new HoodieIOException(e.getMessage(), e);
      }
    }
    numKeysBySchema.put(TRIP_EXAMPLE_SCHEMA, numExistingKeys);
    return result.stream();
  }

  public String[] getPartitionPaths() {
    return partitionPaths;
  }

  public int getNumExistingKeys(String schemaStr) {
    return numKeysBySchema.getOrDefault(schemaStr, 0);
  }

  public static class KeyPartition implements Serializable {

    HoodieKey key;
    String partitionPath;
  }

  public void close() {
    existingKeysBySchema.clear();
  }
}<|MERGE_RESOLUTION|>--- conflicted
+++ resolved
@@ -89,38 +89,30 @@
       + "{\"name\": \"amount\",\"type\": \"double\"},{\"name\": \"currency\", \"type\": \"string\"}]}},";
   public static final String FARE_FLATTENED_SCHEMA = "{\"name\": \"fare\", \"type\": \"double\"},"
       + "{\"name\": \"currency\", \"type\": \"string\"},";
-<<<<<<< HEAD
-=======
   public static final String TIP_NESTED_SCHEMA = "{\"name\": \"tip_history\", \"type\": {\"type\": \"array\", \"items\": {\"type\": \"record\", \"name\": \"tip_history\", \"fields\": ["
       + "{\"name\": \"amount\", \"type\": \"double\"}, {\"name\": \"currency\", \"type\": \"string\"}]}}},";
   public static final String MAP_TYPE_SCHEMA = "{\"name\": \"city_to_state\", \"type\": {\"type\": \"map\", \"values\": \"string\"}},";
-
->>>>>>> eaf6cc2d
   public static final String TRIP_EXAMPLE_SCHEMA =
       TRIP_SCHEMA_PREFIX + MAP_TYPE_SCHEMA + FARE_NESTED_SCHEMA + TIP_NESTED_SCHEMA + TRIP_SCHEMA_SUFFIX;
   public static final String TRIP_FLATTENED_SCHEMA =
       TRIP_SCHEMA_PREFIX + FARE_FLATTENED_SCHEMA + TRIP_SCHEMA_SUFFIX;
 
-  public static final String TRIP_UBER_SCHEMA = "{\"type\":\"record\",\"name\":\"tripUberRec\",\"fields\":["
+  public static final String TRIP_SCHEMA = "{\"type\":\"record\",\"name\":\"tripUberRec\",\"fields\":["
       + "{\"name\":\"timestamp\",\"type\":\"double\"},{\"name\":\"_row_key\",\"type\":\"string\"},{\"name\":\"rider\",\"type\":\"string\"},"
       + "{\"name\":\"driver\",\"type\":\"string\"},{\"name\":\"fare\",\"type\":\"double\"},{\"name\": \"_hoodie_is_deleted\", \"type\": \"boolean\", \"default\": false}]}";
-  public static final String SHORT_TRIP_UBER_SCHEMA = "{\"type\":\"record\",\"name\":\"shortTripRec\",\"fields\":["
+  public static final String SHORT_TRIP_SCHEMA = "{\"type\":\"record\",\"name\":\"shortTripRec\",\"fields\":["
       + "{\"name\":\"timestamp\",\"type\":\"double\"},{\"name\":\"_row_key\",\"type\":\"string\"},{\"name\":\"rider\",\"type\":\"string\"},"
       + "{\"name\":\"driver\",\"type\":\"string\"},{\"name\":\"fare\",\"type\":\"double\"},{\"name\": \"_hoodie_is_deleted\", \"type\": \"boolean\", \"default\": false}]}";
 
   public static final String NULL_SCHEMA = Schema.create(Schema.Type.NULL).toString();
   public static final String TRIP_HIVE_COLUMN_TYPES = "double,string,string,string,double,double,double,double,"
-<<<<<<< HEAD
-      + "struct<amount:double,currency:string>,boolean";
-=======
       + "map<string,string>,struct<amount:double,currency:string>,array<struct<amount:double,currency:string>>,boolean";
 
->>>>>>> eaf6cc2d
   public static final Schema AVRO_SCHEMA = new Schema.Parser().parse(TRIP_EXAMPLE_SCHEMA);
   public static final Schema AVRO_SCHEMA_WITH_METADATA_FIELDS =
       HoodieAvroUtils.addMetadataFields(AVRO_SCHEMA);
-  public static final Schema AVRO_SHORT_TRIP_SCHEMA = new Schema.Parser().parse(SHORT_TRIP_UBER_SCHEMA);
-  public static final Schema AVRO_TRIP_SCHEMA = new Schema.Parser().parse(TRIP_UBER_SCHEMA);
+  public static final Schema AVRO_SHORT_TRIP_SCHEMA = new Schema.Parser().parse(SHORT_TRIP_SCHEMA);
+  public static final Schema AVRO_TRIP_SCHEMA = new Schema.Parser().parse(TRIP_SCHEMA);
   public static final Schema FLATTENED_AVRO_SCHEMA = new Schema.Parser().parse(TRIP_FLATTENED_SCHEMA);
 
   private static final Random RAND = new Random(46474747);
@@ -155,10 +147,10 @@
   public TestRawTripPayload generateRandomValueAsPerSchema(String schemaStr, HoodieKey key, String commitTime, boolean isFlattened) throws IOException {
     if (TRIP_EXAMPLE_SCHEMA.equals(schemaStr)) {
       return generateRandomValue(key, commitTime, isFlattened);
-    } else if (TRIP_UBER_SCHEMA.equals(schemaStr)) {
-      return generatePayloadForUberSchema(key, commitTime);
-    } else if (SHORT_TRIP_UBER_SCHEMA.equals(schemaStr)) {
-      return generatePayloadForFgSchema(key, commitTime);
+    } else if (TRIP_SCHEMA.equals(schemaStr)) {
+      return generatePayloadForTripSchema(key, commitTime);
+    } else if (SHORT_TRIP_SCHEMA.equals(schemaStr)) {
+      return generatePayloadForShortTripSchema(key, commitTime);
     }
 
     return null;
@@ -196,16 +188,16 @@
   }
 
   /**
-   * Generates a new avro record with TRIP_UBER_EXAMPLE_SCHEMA, retaining the key if optionally provided.
-   */
-  public TestRawTripPayload generatePayloadForUberSchema(HoodieKey key, String commitTime) throws IOException {
-    GenericRecord rec = generateRecordForUberSchema(key.getRecordKey(), "rider-" + commitTime, "driver-" + commitTime, 0.0);
-    return new TestRawTripPayload(rec.toString(), key.getRecordKey(), key.getPartitionPath(), TRIP_UBER_SCHEMA);
-  }
-
-  public TestRawTripPayload generatePayloadForFgSchema(HoodieKey key, String commitTime) throws IOException {
-    GenericRecord rec = generateRecordForFgSchema(key.getRecordKey(), "rider-" + commitTime, "driver-" + commitTime, 0.0);
-    return new TestRawTripPayload(rec.toString(), key.getRecordKey(), key.getPartitionPath(), SHORT_TRIP_UBER_SCHEMA);
+   * Generates a new avro record with TRIP_SCHEMA, retaining the key if optionally provided.
+   */
+  public TestRawTripPayload generatePayloadForTripSchema(HoodieKey key, String commitTime) throws IOException {
+    GenericRecord rec = generateRecordForTripSchema(key.getRecordKey(), "rider-" + commitTime, "driver-" + commitTime, 0.0);
+    return new TestRawTripPayload(rec.toString(), key.getRecordKey(), key.getPartitionPath(), TRIP_SCHEMA);
+  }
+
+  public TestRawTripPayload generatePayloadForShortTripSchema(HoodieKey key, String commitTime) throws IOException {
+    GenericRecord rec = generateRecordForShortTripSchema(key.getRecordKey(), "rider-" + commitTime, "driver-" + commitTime, 0.0);
+    return new TestRawTripPayload(rec.toString(), key.getRecordKey(), key.getPartitionPath(), SHORT_TRIP_SCHEMA);
   }
 
   /**
@@ -272,9 +264,9 @@
   }
 
   /*
-  Generate random record using TRIP_UBER_EXAMPLE_SCHEMA
-   */
-  public GenericRecord generateRecordForUberSchema(String rowKey, String riderName, String driverName, double timestamp) {
+  Generate random record using TRIP_SCHEMA
+   */
+  public GenericRecord generateRecordForTripSchema(String rowKey, String riderName, String driverName, double timestamp) {
     GenericRecord rec = new GenericData.Record(AVRO_TRIP_SCHEMA);
     rec.put("_row_key", rowKey);
     rec.put("timestamp", timestamp);
@@ -285,7 +277,7 @@
     return rec;
   }
 
-  public GenericRecord generateRecordForFgSchema(String rowKey, String riderName, String driverName, double timestamp) {
+  public GenericRecord generateRecordForShortTripSchema(String rowKey, String riderName, String driverName, double timestamp) {
     GenericRecord rec = new GenericData.Record(AVRO_SHORT_TRIP_SCHEMA);
     rec.put("_row_key", rowKey);
     rec.put("timestamp", timestamp);
