--- conflicted
+++ resolved
@@ -49,34 +49,6 @@
    * Callback hook when a HoodieCompactionOperation is created. Individual strategies can capture the metrics they need
    * to decide on the priority.
    *
-<<<<<<< HEAD
-   * @param baseFile - Base file to compact
-   * @param partitionPath - Partition path
-   * @param logFiles - List of log files to compact with the base file
-   * @return Map[String, Object] - metrics captured
-   */
-  public Map<String, Double> captureMetrics(HoodieWriteConfig writeConfig, Option<HoodieBaseFile> baseFile,
-      String partitionPath, List<HoodieLogFile> logFiles) {
-    Map<String, Double> metrics = new HashMap<>();
-    long defaultMaxParquetFileSize = writeConfig.getParquetMaxFileSize();
-    // Total size of all the log files
-    Long totalLogFileSize = logFiles.stream().map(HoodieLogFile::getFileSize).filter(size -> size >= 0)
-        .reduce(Long::sum).orElse(0L);
-    // Total read will be the base file + all the log files
-    Long totalIORead =
-        FSUtils.getSizeInMB((baseFile.isPresent() ? baseFile.get().getFileSize() : 0L) + totalLogFileSize);
-    // Total write will be similar to the size of the base file
-    Long totalIOWrite =
-        FSUtils.getSizeInMB(baseFile.isPresent() ? baseFile.get().getFileSize() : defaultMaxParquetFileSize);
-    // Total IO will the the IO for read + write
-    long totalIO = totalIORead + totalIOWrite;
-    // Save these metrics and we will use during the filter
-    metrics.put(TOTAL_IO_READ_MB, totalIORead.doubleValue());
-    metrics.put(TOTAL_IO_WRITE_MB, totalIOWrite.doubleValue());
-    metrics.put(TOTAL_IO_MB, (double) totalIO);
-    metrics.put(TOTAL_LOG_FILE_SIZE, totalLogFileSize.doubleValue());
-    metrics.put(TOTAL_LOG_FILES, (double) logFiles.size());
-=======
    * @param writeConfig write configuration.
    * @param slice fileSlice to capture metrics for.
    * @return Map[String, Object] - metrics captured
@@ -85,7 +57,6 @@
     Map<String, Double> metrics = new HashMap<>();
     long defaultMaxParquetFileSize = writeConfig.getParquetMaxFileSize();
     FileSliceMetricUtils.addFileSliceCommonMetrics(Collections.singletonList(slice), metrics, defaultMaxParquetFileSize);
->>>>>>> c3e9243e
     return metrics;
   }
 
