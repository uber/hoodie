--- conflicted
+++ resolved
@@ -489,17 +489,10 @@
       // Contains list of partially created files. These needs to be cleaned up.
       invalidBasePaths.removeAll(validBasePaths);
 
-<<<<<<< HEAD
       if (!invalidBasePaths.isEmpty()) {
-        LOG.info("Removing duplicate base files created due to spark retries before committing. Paths=" + invalidBasePaths);
+        LOG.info("Removing duplicate data files created due to spark retries before committing. Paths=" + invalidBasePaths);
         Map<String, List<Pair<String, String>>> invalidPathsByPartition = invalidBasePaths.stream()
-            .map(dp -> Pair.of(new Path(dp).getParent().toString(), new Path(basePath, dp).toString()))
-=======
-      if (!invalidDataPaths.isEmpty()) {
-        LOG.info("Removing duplicate data files created due to spark retries before committing. Paths=" + invalidDataPaths);
-        Map<String, List<Pair<String, String>>> invalidPathsByPartition = invalidDataPaths.stream()
             .map(dp -> Pair.of(new Path(basePath, dp).getParent().toString(), new Path(basePath, dp).toString()))
->>>>>>> c3e9243e
             .collect(Collectors.groupingBy(Pair::getKey));
 
         // Ensure all files in delete list is actually present. This is mandatory for an eventually consistent FS.
