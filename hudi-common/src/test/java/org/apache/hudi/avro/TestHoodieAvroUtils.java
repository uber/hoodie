--- conflicted
+++ resolved
@@ -18,10 +18,7 @@
 
 package org.apache.hudi.avro;
 
-<<<<<<< HEAD
-=======
 import org.apache.hudi.common.model.HoodieRecord;
->>>>>>> 53eff2b1
 import org.apache.hudi.exception.SchemaCompatabilityException;
 
 import org.apache.avro.Schema;
@@ -57,7 +54,6 @@
       + "{\"name\": \"non_pii_col\", \"type\": \"string\"},"
       + "{\"name\": \"pii_col\", \"type\": \"string\", \"column_category\": \"user_profile\"}]}";
 
-<<<<<<< HEAD
   private static String SCHEMA_WITH_METADATA_FIELD = "{\"type\": \"record\",\"name\": \"testrec2\",\"fields\": [ "
       + "{\"name\": \"timestamp\",\"type\": \"double\"},{\"name\": \"_row_key\", \"type\": \"string\"},"
       + "{\"name\": \"non_pii_col\", \"type\": \"string\"},"
@@ -78,30 +74,6 @@
       + "{\"name\": \"timestamp\",\"type\": \"double\"},{\"name\": \"_row_key\", \"type\": \"string\"},"
       + "{\"name\": \"non_pii_col\", \"type\": \"string\"},"
       + "{\"name\": \"pii_col\", \"type\": \"string\", \"column_category\": \"user_profile\"},"
-=======
-
-  private static String SCHEMA_WITH_METADATA_FIELD =
-      "{\"type\": \"record\",\"name\": \"testrec2\",\"fields\": [ "
-      + "{\"name\": \"timestamp\",\"type\": \"double\"},{\"name\": \"_row_key\", \"type\": \"string\"},"
-      + "{\"name\": \"non_pii_col\", \"type\": \"string\"},"
-      + "{\"name\": \"pii_col\", \"type\": \"string\", \"column_category\": \"user_profile\"},"
-      + "{\"name\": \"_hoodie_commit_time\", \"type\": [\"null\", \"string\"]},"
-      + "{\"name\": \"nullable_field\",\"type\": [\"null\" ,\"string\"],\"default\": null},"
-      + "{\"name\": \"nullable_field_wo_default\",\"type\": [\"null\" ,\"string\"]}]}";
-
-  private static String SCHEMA_WITH_NON_NULLABLE_FIELD = "{\"type\": \"record\",\"name\": \"testrec3\",\"fields\": [ "
-      + "{\"name\": \"timestamp\",\"type\": \"double\"},{\"name\": \"_row_key\", \"type\": \"string\"},"
-      + "{\"name\": \"non_pii_col\", \"type\": \"string\"},"
-      + "{\"name\": \"pii_col\", \"type\": \"string\", \"column_category\": \"user_profile\"},"
-      + "{\"name\": \"nullable_field\",\"type\": [\"null\" ,\"string\"],\"default\": null},"
-      + "{\"name\": \"non_nullable_field_wo_default\",\"type\": \"string\"},"
-      + "{\"name\": \"non_nullable_field_with_default\",\"type\": \"string\", \"default\": \"dummy\"}]}";
-
-  private static String SCHEMA_WITH_NON_NULLABLE_FIELD_WITH_DEFAULT = "{\"type\": \"record\",\"name\": \"testrec4\",\"fields\": [ "
-      + "{\"name\": \"timestamp\",\"type\": \"double\"},{\"name\": \"_row_key\", \"type\": \"string\"},"
-      + "{\"name\": \"non_pii_col\", \"type\": \"string\"},"
-      + "{\"name\": \"pii_col\", \"type\": \"string\", \"column_category\": \"user_profile\"},"
->>>>>>> 53eff2b1
       + "{\"name\": \"nullable_field\",\"type\": [\"null\" ,\"string\"],\"default\": null},"
       + "{\"name\": \"non_nullable_field_with_default\",\"type\": \"string\", \"default\": \"dummy\"}]}";
 
