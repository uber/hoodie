/*
 * Licensed to the Apache Software Foundation (ASF) under one
 * or more contributor license agreements.  See the NOTICE file
 * distributed with this work for additional information
 * regarding copyright ownership.  The ASF licenses this file
 * to you under the Apache License, Version 2.0 (the
 * "License"); you may not use this file except in compliance
 * with the License.  You may obtain a copy of the License at
 *
 *      http://www.apache.org/licenses/LICENSE-2.0
 *
 * Unless required by applicable law or agreed to in writing, software
 * distributed under the License is distributed on an "AS IS" BASIS,
 * WITHOUT WARRANTIES OR CONDITIONS OF ANY KIND, either express or implied.
 * See the License for the specific language governing permissions and
 * limitations under the License.
 */

package org.apache.hudi.common.testutils;

import org.apache.hudi.common.model.HoodieAvroPayload;
import org.apache.hudi.common.model.HoodieFileFormat;
import org.apache.hudi.common.model.HoodieTableType;
import org.apache.hudi.common.model.HoodieWriteStat;
import org.apache.hudi.common.model.HoodieWriteStat.RuntimeStats;
import org.apache.hudi.common.table.HoodieTableConfig;
import org.apache.hudi.common.table.HoodieTableMetaClient;

import com.esotericsoftware.kryo.Kryo;
import com.esotericsoftware.kryo.io.Input;
import com.esotericsoftware.kryo.io.Output;
import com.esotericsoftware.kryo.serializers.JavaSerializer;
import org.apache.hadoop.conf.Configuration;

import java.io.ByteArrayInputStream;
import java.io.ByteArrayOutputStream;
import java.io.IOException;
import java.io.Serializable;
import java.util.ArrayList;
import java.util.List;
import java.util.Properties;
import java.util.UUID;

/**
 * A utility class for testing.
 */
public class HoodieTestUtils {

  public static final String RAW_TRIPS_TEST_NAME = "raw_trips";
  public static final String DEFAULT_WRITE_TOKEN = "1-0-1";
  public static final int DEFAULT_LOG_VERSION = 1;
  public static final String[] DEFAULT_PARTITION_PATHS = {"2016/03/15", "2015/03/16", "2015/03/17"};

  public static Configuration getDefaultHadoopConf() {
    return new Configuration();
  }

  public static HoodieTableMetaClient init(String basePath) throws IOException {
    return init(basePath, HoodieTableType.COPY_ON_WRITE);
  }

  public static HoodieTableMetaClient init(String basePath, HoodieTableType tableType) throws IOException {
    return init(getDefaultHadoopConf(), basePath, tableType);
  }

  public static HoodieTableMetaClient init(String basePath, HoodieTableType tableType, String bootstrapBasePath) throws IOException {
    Properties props = new Properties();
    props.setProperty(HoodieTableConfig.HOODIE_BOOTSTRAP_BASE_PATH, bootstrapBasePath);
    return init(getDefaultHadoopConf(), basePath, tableType, props);
  }

  public static HoodieTableMetaClient init(String basePath, HoodieFileFormat baseFileFormat) throws IOException {
    return init(getDefaultHadoopConf(), basePath, HoodieTableType.COPY_ON_WRITE, baseFileFormat);
  }

  public static HoodieTableMetaClient init(Configuration hadoopConf, String basePath) throws IOException {
    return init(hadoopConf, basePath, HoodieTableType.COPY_ON_WRITE);
  }

  public static HoodieTableMetaClient init(Configuration hadoopConf, String basePath, HoodieTableType tableType)
      throws IOException {
    return init(hadoopConf, basePath, tableType, new Properties());
  }

  public static HoodieTableMetaClient init(Configuration hadoopConf, String basePath, HoodieTableType tableType,
                                           String tableName)
      throws IOException {
    Properties properties = new Properties();
    properties.setProperty(HoodieTableConfig.HOODIE_TABLE_NAME_PROP_NAME, tableName);
    return init(hadoopConf, basePath, tableType, properties);
  }

  public static HoodieTableMetaClient init(Configuration hadoopConf, String basePath, HoodieTableType tableType,
                                           HoodieFileFormat baseFileFormat)
      throws IOException {
    Properties properties = new Properties();
    properties.setProperty(HoodieTableConfig.HOODIE_BASE_FILE_FORMAT_PROP_NAME, baseFileFormat.toString());
    return init(hadoopConf, basePath, tableType, properties);
  }

  public static HoodieTableMetaClient init(Configuration hadoopConf, String basePath, HoodieTableType tableType,
                                           Properties properties)
      throws IOException {
    properties.putIfAbsent(HoodieTableConfig.HOODIE_TABLE_NAME_PROP_NAME, RAW_TRIPS_TEST_NAME);
    properties.putIfAbsent(HoodieTableConfig.HOODIE_TABLE_TYPE_PROP_NAME, tableType.name());
    properties.putIfAbsent(HoodieTableConfig.HOODIE_PAYLOAD_CLASS_PROP_NAME, HoodieAvroPayload.class.getName());
    return HoodieTableMetaClient.initTableAndGetMetaClient(hadoopConf, basePath, properties);
  }

<<<<<<< HEAD
  public static String makeNewCommitTime() {
    return new SimpleDateFormat("yyyyMMddHHmmss").format(new Date());
  }

  public static void createCommitFiles(String basePath, String... instantTimes) throws IOException {
    for (String instantTime : instantTimes) {
      new File(
          basePath + "/" + HoodieTableMetaClient.METAFOLDER_NAME + "/"
              + HoodieTimeline.makeRequestedCommitFileName(instantTime)).createNewFile();
      new File(
          basePath + "/" + HoodieTableMetaClient.METAFOLDER_NAME + "/"
              + HoodieTimeline.makeInflightCommitFileName(instantTime)).createNewFile();
      new File(
          basePath + "/" + HoodieTableMetaClient.METAFOLDER_NAME + "/" + HoodieTimeline.makeCommitFileName(instantTime))
              .createNewFile();
    }
  }

  public static void createDeltaCommitFiles(String basePath, String... instantTimes) throws IOException {
    for (String instantTime : instantTimes) {
      new File(
          basePath + "/" + HoodieTableMetaClient.METAFOLDER_NAME + "/"
              + HoodieTimeline.makeRequestedDeltaFileName(instantTime)).createNewFile();
      new File(
          basePath + "/" + HoodieTableMetaClient.METAFOLDER_NAME + "/"
              + HoodieTimeline.makeInflightDeltaFileName(instantTime)).createNewFile();
      new File(
          basePath + "/" + HoodieTableMetaClient.METAFOLDER_NAME + "/" + HoodieTimeline.makeDeltaFileName(instantTime))
          .createNewFile();
    }
  }

  public static void createMetadataFolder(String basePath) {
    new File(basePath + "/" + HoodieTableMetaClient.METAFOLDER_NAME).mkdirs();
  }

  public static void createInflightCommitFiles(String basePath, String... instantTimes) throws IOException {

    for (String instantTime : instantTimes) {
      new File(basePath + "/" + HoodieTableMetaClient.METAFOLDER_NAME + "/"
          + HoodieTimeline.makeRequestedCommitFileName(instantTime)).createNewFile();
      new File(basePath + "/" + HoodieTableMetaClient.METAFOLDER_NAME + "/" + HoodieTimeline.makeInflightCommitFileName(
          instantTime)).createNewFile();
    }
  }

  public static void createPendingCleanFiles(HoodieTableMetaClient metaClient, String... instantTimes) {
    for (String instantTime : instantTimes) {
      Arrays.asList(HoodieTimeline.makeRequestedCleanerFileName(instantTime),
          HoodieTimeline.makeInflightCleanerFileName(instantTime)).forEach(f -> {
            FSDataOutputStream os = null;
            try {
              Path commitFile = new Path(
                  metaClient.getBasePath() + "/" + HoodieTableMetaClient.METAFOLDER_NAME + "/" + f);
              os = metaClient.getFs().create(commitFile, true);
              // Write empty clean metadata
              os.write(TimelineMetadataUtils.serializeCleanerPlan(
                  new HoodieCleanerPlan(new HoodieActionInstant("", "", ""), "", new HashMap<>(), 1)).get());
            } catch (IOException ioe) {
              throw new HoodieIOException(ioe.getMessage(), ioe);
            } finally {
              if (null != os) {
                try {
                  os.close();
                } catch (IOException e) {
                  throw new HoodieIOException(e.getMessage(), e);
                }
              }
            }
          });
    }
  }

  public static void createCorruptedPendingCleanFiles(HoodieTableMetaClient metaClient, String commitTime) {
    Arrays.asList(HoodieTimeline.makeRequestedCleanerFileName(commitTime),
        HoodieTimeline.makeInflightCleanerFileName(commitTime)).forEach(f -> {
          FSDataOutputStream os = null;
          try {
            Path commitFile = new Path(
                    metaClient.getBasePath() + "/" + HoodieTableMetaClient.METAFOLDER_NAME + "/" + f);
            os = metaClient.getFs().create(commitFile, true);
            // Write empty clean metadata
            os.write(new byte[0]);
          } catch (IOException ioe) {
            throw new HoodieIOException(ioe.getMessage(), ioe);
          } finally {
            if (null != os) {
              try {
                os.close();
              } catch (IOException e) {
                throw new HoodieIOException(e.getMessage(), e);
              }
            }
          }
        });
  }

  public static String createNewBaseFile(String basePath, String partitionPath, String instantTime)
      throws IOException {
    String fileID = UUID.randomUUID().toString();
    return createBaseFile(basePath, partitionPath, instantTime, fileID);
  }

  public static String createNewDataFile(String basePath, String partitionPath, String instantTime, long length)
      throws IOException {
    String fileID = UUID.randomUUID().toString();
    return createDataFileFixLength(basePath, partitionPath, instantTime, fileID, length);
  }

  public static String createNewMarkerFile(String basePath, String partitionPath, String instantTime)
      throws IOException {
    String fileID = UUID.randomUUID().toString();
    return createMarkerFile(basePath, partitionPath, instantTime, fileID);
  }

  public static String createBaseFile(String basePath, String partitionPath, String instantTime, String fileID)
      throws IOException {
    String folderPath = basePath + "/" + partitionPath + "/";
    new File(folderPath).mkdirs();
    new File(folderPath + FSUtils.makeBaseFileName(instantTime, DEFAULT_WRITE_TOKEN, fileID)).createNewFile();
    return fileID;
  }

  public static String createDataFileFixLength(String basePath, String partitionPath, String instantTime, String fileID,
      long length) throws IOException {
    String folderPath = basePath + "/" + partitionPath + "/";
    Files.createDirectories(Paths.get(folderPath));
    String filePath = folderPath + FSUtils.makeBaseFileName(instantTime, DEFAULT_WRITE_TOKEN, fileID);
    Files.createFile(Paths.get(filePath));
    try (FileChannel output = new FileOutputStream(new File(filePath)).getChannel()) {
      output.write(ByteBuffer.allocate(1), length - 1);
    }
    return fileID;
  }

  public static String createMarkerFile(String basePath, String partitionPath, String instantTime, String fileID)
      throws IOException {
    String folderPath =
        basePath + "/" + HoodieTableMetaClient.TEMPFOLDER_NAME + "/" + instantTime + "/" + partitionPath + "/";
    new File(folderPath).mkdirs();
    File f = new File(folderPath + FSUtils.makeMarkerFile(instantTime, DEFAULT_WRITE_TOKEN, fileID));
    f.createNewFile();
    return f.getAbsolutePath();
  }

  public static String createNewLogFile(FileSystem fs, String basePath, String partitionPath, String instantTime,
      String fileID, Option<Integer> version) throws IOException {
    String folderPath = basePath + "/" + partitionPath + "/";
    boolean makeDir = fs.mkdirs(new Path(folderPath));
    if (!makeDir) {
      throw new IOException("cannot create directory for path " + folderPath);
    }
    boolean createFile = fs.createNewFile(new Path(folderPath + FSUtils.makeLogFileName(fileID, ".log", instantTime,
        version.orElse(DEFAULT_LOG_VERSION), HoodieLogFormat.UNKNOWN_WRITE_TOKEN)));
    if (!createFile) {
      throw new IOException(
          StringUtils.format("cannot create base file for commit %s and fileId %s", instantTime, fileID));
    }
    return fileID;
  }

  public static void createCompactionCommitFiles(FileSystem fs, String basePath, String... instantTimes)
      throws IOException {
    for (String instantTime : instantTimes) {
      boolean createFile = fs.createNewFile(new Path(basePath + "/" + HoodieTableMetaClient.METAFOLDER_NAME + "/"
          + HoodieTimeline.makeCommitFileName(instantTime)));
      if (!createFile) {
        throw new IOException("cannot create commit file for commit " + instantTime);
      }
    }
  }

  public static void createCompactionRequest(HoodieTableMetaClient metaClient, String instant,
      List<Pair<String, FileSlice>> fileSliceList) throws IOException {
    HoodieCompactionPlan plan = CompactionUtils.buildFromFileSlices(fileSliceList, Option.empty(), Option.empty());
    HoodieInstant compactionInstant = new HoodieInstant(State.REQUESTED, HoodieTimeline.COMPACTION_ACTION, instant);
    metaClient.getActiveTimeline().saveToCompactionRequested(compactionInstant,
        TimelineMetadataUtils.serializeCompactionPlan(plan));
  }

  public static String getBaseFilePath(String basePath, String partitionPath, String instantTime, String fileID) {
    return basePath + "/" + partitionPath + "/" + FSUtils.makeBaseFileName(instantTime, DEFAULT_WRITE_TOKEN, fileID);
  }

  public static String getLogFilePath(String basePath, String partitionPath, String instantTime, String fileID,
      Option<Integer> version) {
    return basePath + "/" + partitionPath + "/" + FSUtils.makeLogFileName(fileID, ".log", instantTime,
        version.orElse(DEFAULT_LOG_VERSION), HoodieLogFormat.UNKNOWN_WRITE_TOKEN);
  }

  public static String getCommitFilePath(String basePath, String instantTime) {
    return basePath + "/" + HoodieTableMetaClient.METAFOLDER_NAME + "/" + instantTime + HoodieTimeline.COMMIT_EXTENSION;
  }

  public static String getInflightCommitFilePath(String basePath, String instantTime) {
    return basePath + "/" + HoodieTableMetaClient.METAFOLDER_NAME + "/" + instantTime
        + HoodieTimeline.INFLIGHT_COMMIT_EXTENSION;
  }

  public static String getRequestedCompactionFilePath(String basePath, String instantTime) {
    return basePath + "/" + HoodieTableMetaClient.AUXILIARYFOLDER_NAME + "/" + instantTime
        + HoodieTimeline.INFLIGHT_COMMIT_EXTENSION;
  }

  public static boolean doesBaseFileExist(String basePath, String partitionPath, String instantTime,
      String fileID) {
    return new File(getBaseFilePath(basePath, partitionPath, instantTime, fileID)).exists();
  }

  public static boolean doesLogFileExist(String basePath, String partitionPath, String instantTime, String fileID,
      Option<Integer> version) {
    return new File(getLogFilePath(basePath, partitionPath, instantTime, fileID, version)).exists();
  }

  public static boolean doesCommitExist(String basePath, String instantTime) {
    return new File(
        basePath + "/" + HoodieTableMetaClient.METAFOLDER_NAME + "/" + instantTime + HoodieTimeline.COMMIT_EXTENSION)
            .exists();
  }

  public static boolean doesInflightExist(String basePath, String instantTime) {
    return new File(
        basePath + "/" + HoodieTableMetaClient.METAFOLDER_NAME + "/" + instantTime + HoodieTimeline.INFLIGHT_EXTENSION)
            .exists();
  }

  public static void createCleanFiles(HoodieTableMetaClient metaClient, String basePath,
      String instantTime, Configuration configuration)
      throws IOException {
    createPendingCleanFiles(metaClient, instantTime);
    Path commitFile = new Path(
        basePath + "/" + HoodieTableMetaClient.METAFOLDER_NAME + "/" + HoodieTimeline.makeCleanerFileName(instantTime));
    FileSystem fs = FSUtils.getFs(basePath, configuration);
    try (FSDataOutputStream os = fs.create(commitFile, true)) {
      HoodieCleanStat cleanStats = new HoodieCleanStat(HoodieCleaningPolicy.KEEP_LATEST_FILE_VERSIONS,
          DEFAULT_PARTITION_PATHS[rand.nextInt(DEFAULT_PARTITION_PATHS.length)], new ArrayList<>(), new ArrayList<>(),
          new ArrayList<>(), instantTime);
      // Create the clean metadata

      HoodieCleanMetadata cleanMetadata =
          CleanerUtils.convertCleanMetadata(instantTime, Option.of(0L), Collections.singletonList(cleanStats));
      // Write empty clean metadata
      os.write(TimelineMetadataUtils.serializeCleanMetadata(cleanMetadata).get());
    }
  }

  public static void assertStreamEquals(String message, Stream<?> expected, Stream<?> actual) {
    Iterator<?> iter1 = expected.iterator();
    Iterator<?> iter2 = actual.iterator();
    while (iter1.hasNext() && iter2.hasNext()) {
      assertEquals(iter1.next(), iter2.next(), message);
    }
    assert !iter1.hasNext() && !iter2.hasNext();
  }

=======
>>>>>>> 319b7a58
  public static <T extends Serializable> T serializeDeserialize(T object, Class<T> clazz) {
    // Using Kyro as the default serializer in Spark Jobs
    Kryo kryo = new Kryo();
    kryo.register(HoodieTableMetaClient.class, new JavaSerializer());

    ByteArrayOutputStream baos = new ByteArrayOutputStream();
    Output output = new Output(baos);
    kryo.writeObject(output, object);
    output.close();

    Input input = new Input(new ByteArrayInputStream(baos.toByteArray()));
    T deseralizedObject = kryo.readObject(input, clazz);
    input.close();
    return deseralizedObject;
  }

<<<<<<< HEAD
  public static void writeRecordsToLogFiles(FileSystem fs, String basePath, Schema schema,
      List<HoodieRecord> updatedRecords) {
    Map<HoodieRecordLocation, List<HoodieRecord>> groupedUpdated =
        updatedRecords.stream().collect(Collectors.groupingBy(HoodieRecord::getCurrentLocation));

    groupedUpdated.forEach((location, value) -> {
      String partitionPath = value.get(0).getPartitionPath();

      Writer logWriter;
      try {
        logWriter = HoodieLogFormat.newWriterBuilder().onParentPath(new Path(basePath, partitionPath))
          .withFileExtension(HoodieLogFile.DELTA_EXTENSION).withFileId(location.getFileId())
          .overBaseCommit(location.getInstantTime()).withFs(fs).build();

        Map<HoodieLogBlock.HeaderMetadataType, String> header = new HashMap<>();
        header.put(HoodieLogBlock.HeaderMetadataType.INSTANT_TIME, location.getInstantTime());
        header.put(HoodieLogBlock.HeaderMetadataType.SCHEMA, schema.toString());
        logWriter.appendBlock(new HoodieAvroDataBlock(value.stream().map(r -> {
          try {
            GenericRecord val = (GenericRecord) r.getData().getInsertValue(schema).get();
            HoodieAvroUtils.addHoodieKeyToRecord(val, r.getRecordKey(), r.getPartitionPath(), "");
            return (IndexedRecord) val;
          } catch (IOException e) {
            return null;
          }
        }).collect(Collectors.toList()), header));
        logWriter.close();
      } catch (Exception e) {
        fail(e.toString());
      }
    });
  }

  public static FileStatus[] listAllBaseFilesInPath(FileSystem fs, String basePath) throws IOException {
    return listAllBaseFilesInPath(fs, basePath, ".parquet");
  }

  public static FileStatus[] listAllBaseFilesInPath(FileSystem fs, String basePath, String datafileExtension)
      throws IOException {
    RemoteIterator<LocatedFileStatus> itr = fs.listFiles(new Path(basePath), true);
    List<FileStatus> returns = new ArrayList<>();
    while (itr.hasNext()) {
      LocatedFileStatus status = itr.next();
      if (status.getPath().getName().contains(datafileExtension)) {
        returns.add(status);
      }
    }
    return returns.toArray(new FileStatus[returns.size()]);
  }

  public static FileStatus[] listAllLogFilesInPath(FileSystem fs, String basePath, String logfileExtension)
      throws IOException {
    RemoteIterator<LocatedFileStatus> itr = fs.listFiles(new Path(basePath), true);
    List<FileStatus> returns = new ArrayList<>();
    while (itr.hasNext()) {
      LocatedFileStatus status = itr.next();
      if (status.getPath().getName().contains(logfileExtension)) {
        returns.add(status);
      }
    }
    return returns.toArray(new FileStatus[returns.size()]);
  }

  public static List<String> monotonicIncreasingCommitTimestamps(int numTimestamps, int startSecsDelta) {
    Calendar cal = Calendar.getInstance();
    cal.add(Calendar.SECOND, startSecsDelta);
    List<String> commits = new ArrayList<>();
    for (int i = 0; i < numTimestamps; i++) {
      commits.add(HoodieActiveTimeline.COMMIT_FORMATTER.format(cal.getTime()));
      cal.add(Calendar.SECOND, 1);
    }
    return commits;
  }

=======
>>>>>>> 319b7a58
  public static List<HoodieWriteStat> generateFakeHoodieWriteStat(int limit) {
    List<HoodieWriteStat> writeStatList = new ArrayList<>();
    for (int i = 0; i < limit; i++) {
      HoodieWriteStat writeStat = new HoodieWriteStat();
      writeStat.setFileId(UUID.randomUUID().toString());
      writeStat.setNumDeletes(0);
      writeStat.setNumUpdateWrites(100);
      writeStat.setNumWrites(100);
      writeStat.setPath("/some/fake/path" + i);
      writeStat.setPartitionPath("/some/fake/partition/path" + i);
      writeStat.setTotalLogFilesCompacted(100L);
      RuntimeStats runtimeStats = new RuntimeStats();
      runtimeStats.setTotalScanTime(100);
      runtimeStats.setTotalCreateTime(100);
      runtimeStats.setTotalUpsertTime(100);
      writeStat.setRuntimeStats(runtimeStats);
      writeStatList.add(writeStat);
    }
    return writeStatList;
  }
}<|MERGE_RESOLUTION|>--- conflicted
+++ resolved
@@ -107,264 +107,6 @@
     return HoodieTableMetaClient.initTableAndGetMetaClient(hadoopConf, basePath, properties);
   }
 
-<<<<<<< HEAD
-  public static String makeNewCommitTime() {
-    return new SimpleDateFormat("yyyyMMddHHmmss").format(new Date());
-  }
-
-  public static void createCommitFiles(String basePath, String... instantTimes) throws IOException {
-    for (String instantTime : instantTimes) {
-      new File(
-          basePath + "/" + HoodieTableMetaClient.METAFOLDER_NAME + "/"
-              + HoodieTimeline.makeRequestedCommitFileName(instantTime)).createNewFile();
-      new File(
-          basePath + "/" + HoodieTableMetaClient.METAFOLDER_NAME + "/"
-              + HoodieTimeline.makeInflightCommitFileName(instantTime)).createNewFile();
-      new File(
-          basePath + "/" + HoodieTableMetaClient.METAFOLDER_NAME + "/" + HoodieTimeline.makeCommitFileName(instantTime))
-              .createNewFile();
-    }
-  }
-
-  public static void createDeltaCommitFiles(String basePath, String... instantTimes) throws IOException {
-    for (String instantTime : instantTimes) {
-      new File(
-          basePath + "/" + HoodieTableMetaClient.METAFOLDER_NAME + "/"
-              + HoodieTimeline.makeRequestedDeltaFileName(instantTime)).createNewFile();
-      new File(
-          basePath + "/" + HoodieTableMetaClient.METAFOLDER_NAME + "/"
-              + HoodieTimeline.makeInflightDeltaFileName(instantTime)).createNewFile();
-      new File(
-          basePath + "/" + HoodieTableMetaClient.METAFOLDER_NAME + "/" + HoodieTimeline.makeDeltaFileName(instantTime))
-          .createNewFile();
-    }
-  }
-
-  public static void createMetadataFolder(String basePath) {
-    new File(basePath + "/" + HoodieTableMetaClient.METAFOLDER_NAME).mkdirs();
-  }
-
-  public static void createInflightCommitFiles(String basePath, String... instantTimes) throws IOException {
-
-    for (String instantTime : instantTimes) {
-      new File(basePath + "/" + HoodieTableMetaClient.METAFOLDER_NAME + "/"
-          + HoodieTimeline.makeRequestedCommitFileName(instantTime)).createNewFile();
-      new File(basePath + "/" + HoodieTableMetaClient.METAFOLDER_NAME + "/" + HoodieTimeline.makeInflightCommitFileName(
-          instantTime)).createNewFile();
-    }
-  }
-
-  public static void createPendingCleanFiles(HoodieTableMetaClient metaClient, String... instantTimes) {
-    for (String instantTime : instantTimes) {
-      Arrays.asList(HoodieTimeline.makeRequestedCleanerFileName(instantTime),
-          HoodieTimeline.makeInflightCleanerFileName(instantTime)).forEach(f -> {
-            FSDataOutputStream os = null;
-            try {
-              Path commitFile = new Path(
-                  metaClient.getBasePath() + "/" + HoodieTableMetaClient.METAFOLDER_NAME + "/" + f);
-              os = metaClient.getFs().create(commitFile, true);
-              // Write empty clean metadata
-              os.write(TimelineMetadataUtils.serializeCleanerPlan(
-                  new HoodieCleanerPlan(new HoodieActionInstant("", "", ""), "", new HashMap<>(), 1)).get());
-            } catch (IOException ioe) {
-              throw new HoodieIOException(ioe.getMessage(), ioe);
-            } finally {
-              if (null != os) {
-                try {
-                  os.close();
-                } catch (IOException e) {
-                  throw new HoodieIOException(e.getMessage(), e);
-                }
-              }
-            }
-          });
-    }
-  }
-
-  public static void createCorruptedPendingCleanFiles(HoodieTableMetaClient metaClient, String commitTime) {
-    Arrays.asList(HoodieTimeline.makeRequestedCleanerFileName(commitTime),
-        HoodieTimeline.makeInflightCleanerFileName(commitTime)).forEach(f -> {
-          FSDataOutputStream os = null;
-          try {
-            Path commitFile = new Path(
-                    metaClient.getBasePath() + "/" + HoodieTableMetaClient.METAFOLDER_NAME + "/" + f);
-            os = metaClient.getFs().create(commitFile, true);
-            // Write empty clean metadata
-            os.write(new byte[0]);
-          } catch (IOException ioe) {
-            throw new HoodieIOException(ioe.getMessage(), ioe);
-          } finally {
-            if (null != os) {
-              try {
-                os.close();
-              } catch (IOException e) {
-                throw new HoodieIOException(e.getMessage(), e);
-              }
-            }
-          }
-        });
-  }
-
-  public static String createNewBaseFile(String basePath, String partitionPath, String instantTime)
-      throws IOException {
-    String fileID = UUID.randomUUID().toString();
-    return createBaseFile(basePath, partitionPath, instantTime, fileID);
-  }
-
-  public static String createNewDataFile(String basePath, String partitionPath, String instantTime, long length)
-      throws IOException {
-    String fileID = UUID.randomUUID().toString();
-    return createDataFileFixLength(basePath, partitionPath, instantTime, fileID, length);
-  }
-
-  public static String createNewMarkerFile(String basePath, String partitionPath, String instantTime)
-      throws IOException {
-    String fileID = UUID.randomUUID().toString();
-    return createMarkerFile(basePath, partitionPath, instantTime, fileID);
-  }
-
-  public static String createBaseFile(String basePath, String partitionPath, String instantTime, String fileID)
-      throws IOException {
-    String folderPath = basePath + "/" + partitionPath + "/";
-    new File(folderPath).mkdirs();
-    new File(folderPath + FSUtils.makeBaseFileName(instantTime, DEFAULT_WRITE_TOKEN, fileID)).createNewFile();
-    return fileID;
-  }
-
-  public static String createDataFileFixLength(String basePath, String partitionPath, String instantTime, String fileID,
-      long length) throws IOException {
-    String folderPath = basePath + "/" + partitionPath + "/";
-    Files.createDirectories(Paths.get(folderPath));
-    String filePath = folderPath + FSUtils.makeBaseFileName(instantTime, DEFAULT_WRITE_TOKEN, fileID);
-    Files.createFile(Paths.get(filePath));
-    try (FileChannel output = new FileOutputStream(new File(filePath)).getChannel()) {
-      output.write(ByteBuffer.allocate(1), length - 1);
-    }
-    return fileID;
-  }
-
-  public static String createMarkerFile(String basePath, String partitionPath, String instantTime, String fileID)
-      throws IOException {
-    String folderPath =
-        basePath + "/" + HoodieTableMetaClient.TEMPFOLDER_NAME + "/" + instantTime + "/" + partitionPath + "/";
-    new File(folderPath).mkdirs();
-    File f = new File(folderPath + FSUtils.makeMarkerFile(instantTime, DEFAULT_WRITE_TOKEN, fileID));
-    f.createNewFile();
-    return f.getAbsolutePath();
-  }
-
-  public static String createNewLogFile(FileSystem fs, String basePath, String partitionPath, String instantTime,
-      String fileID, Option<Integer> version) throws IOException {
-    String folderPath = basePath + "/" + partitionPath + "/";
-    boolean makeDir = fs.mkdirs(new Path(folderPath));
-    if (!makeDir) {
-      throw new IOException("cannot create directory for path " + folderPath);
-    }
-    boolean createFile = fs.createNewFile(new Path(folderPath + FSUtils.makeLogFileName(fileID, ".log", instantTime,
-        version.orElse(DEFAULT_LOG_VERSION), HoodieLogFormat.UNKNOWN_WRITE_TOKEN)));
-    if (!createFile) {
-      throw new IOException(
-          StringUtils.format("cannot create base file for commit %s and fileId %s", instantTime, fileID));
-    }
-    return fileID;
-  }
-
-  public static void createCompactionCommitFiles(FileSystem fs, String basePath, String... instantTimes)
-      throws IOException {
-    for (String instantTime : instantTimes) {
-      boolean createFile = fs.createNewFile(new Path(basePath + "/" + HoodieTableMetaClient.METAFOLDER_NAME + "/"
-          + HoodieTimeline.makeCommitFileName(instantTime)));
-      if (!createFile) {
-        throw new IOException("cannot create commit file for commit " + instantTime);
-      }
-    }
-  }
-
-  public static void createCompactionRequest(HoodieTableMetaClient metaClient, String instant,
-      List<Pair<String, FileSlice>> fileSliceList) throws IOException {
-    HoodieCompactionPlan plan = CompactionUtils.buildFromFileSlices(fileSliceList, Option.empty(), Option.empty());
-    HoodieInstant compactionInstant = new HoodieInstant(State.REQUESTED, HoodieTimeline.COMPACTION_ACTION, instant);
-    metaClient.getActiveTimeline().saveToCompactionRequested(compactionInstant,
-        TimelineMetadataUtils.serializeCompactionPlan(plan));
-  }
-
-  public static String getBaseFilePath(String basePath, String partitionPath, String instantTime, String fileID) {
-    return basePath + "/" + partitionPath + "/" + FSUtils.makeBaseFileName(instantTime, DEFAULT_WRITE_TOKEN, fileID);
-  }
-
-  public static String getLogFilePath(String basePath, String partitionPath, String instantTime, String fileID,
-      Option<Integer> version) {
-    return basePath + "/" + partitionPath + "/" + FSUtils.makeLogFileName(fileID, ".log", instantTime,
-        version.orElse(DEFAULT_LOG_VERSION), HoodieLogFormat.UNKNOWN_WRITE_TOKEN);
-  }
-
-  public static String getCommitFilePath(String basePath, String instantTime) {
-    return basePath + "/" + HoodieTableMetaClient.METAFOLDER_NAME + "/" + instantTime + HoodieTimeline.COMMIT_EXTENSION;
-  }
-
-  public static String getInflightCommitFilePath(String basePath, String instantTime) {
-    return basePath + "/" + HoodieTableMetaClient.METAFOLDER_NAME + "/" + instantTime
-        + HoodieTimeline.INFLIGHT_COMMIT_EXTENSION;
-  }
-
-  public static String getRequestedCompactionFilePath(String basePath, String instantTime) {
-    return basePath + "/" + HoodieTableMetaClient.AUXILIARYFOLDER_NAME + "/" + instantTime
-        + HoodieTimeline.INFLIGHT_COMMIT_EXTENSION;
-  }
-
-  public static boolean doesBaseFileExist(String basePath, String partitionPath, String instantTime,
-      String fileID) {
-    return new File(getBaseFilePath(basePath, partitionPath, instantTime, fileID)).exists();
-  }
-
-  public static boolean doesLogFileExist(String basePath, String partitionPath, String instantTime, String fileID,
-      Option<Integer> version) {
-    return new File(getLogFilePath(basePath, partitionPath, instantTime, fileID, version)).exists();
-  }
-
-  public static boolean doesCommitExist(String basePath, String instantTime) {
-    return new File(
-        basePath + "/" + HoodieTableMetaClient.METAFOLDER_NAME + "/" + instantTime + HoodieTimeline.COMMIT_EXTENSION)
-            .exists();
-  }
-
-  public static boolean doesInflightExist(String basePath, String instantTime) {
-    return new File(
-        basePath + "/" + HoodieTableMetaClient.METAFOLDER_NAME + "/" + instantTime + HoodieTimeline.INFLIGHT_EXTENSION)
-            .exists();
-  }
-
-  public static void createCleanFiles(HoodieTableMetaClient metaClient, String basePath,
-      String instantTime, Configuration configuration)
-      throws IOException {
-    createPendingCleanFiles(metaClient, instantTime);
-    Path commitFile = new Path(
-        basePath + "/" + HoodieTableMetaClient.METAFOLDER_NAME + "/" + HoodieTimeline.makeCleanerFileName(instantTime));
-    FileSystem fs = FSUtils.getFs(basePath, configuration);
-    try (FSDataOutputStream os = fs.create(commitFile, true)) {
-      HoodieCleanStat cleanStats = new HoodieCleanStat(HoodieCleaningPolicy.KEEP_LATEST_FILE_VERSIONS,
-          DEFAULT_PARTITION_PATHS[rand.nextInt(DEFAULT_PARTITION_PATHS.length)], new ArrayList<>(), new ArrayList<>(),
-          new ArrayList<>(), instantTime);
-      // Create the clean metadata
-
-      HoodieCleanMetadata cleanMetadata =
-          CleanerUtils.convertCleanMetadata(instantTime, Option.of(0L), Collections.singletonList(cleanStats));
-      // Write empty clean metadata
-      os.write(TimelineMetadataUtils.serializeCleanMetadata(cleanMetadata).get());
-    }
-  }
-
-  public static void assertStreamEquals(String message, Stream<?> expected, Stream<?> actual) {
-    Iterator<?> iter1 = expected.iterator();
-    Iterator<?> iter2 = actual.iterator();
-    while (iter1.hasNext() && iter2.hasNext()) {
-      assertEquals(iter1.next(), iter2.next(), message);
-    }
-    assert !iter1.hasNext() && !iter2.hasNext();
-  }
-
-=======
->>>>>>> 319b7a58
   public static <T extends Serializable> T serializeDeserialize(T object, Class<T> clazz) {
     // Using Kyro as the default serializer in Spark Jobs
     Kryo kryo = new Kryo();
@@ -381,83 +123,6 @@
     return deseralizedObject;
   }
 
-<<<<<<< HEAD
-  public static void writeRecordsToLogFiles(FileSystem fs, String basePath, Schema schema,
-      List<HoodieRecord> updatedRecords) {
-    Map<HoodieRecordLocation, List<HoodieRecord>> groupedUpdated =
-        updatedRecords.stream().collect(Collectors.groupingBy(HoodieRecord::getCurrentLocation));
-
-    groupedUpdated.forEach((location, value) -> {
-      String partitionPath = value.get(0).getPartitionPath();
-
-      Writer logWriter;
-      try {
-        logWriter = HoodieLogFormat.newWriterBuilder().onParentPath(new Path(basePath, partitionPath))
-          .withFileExtension(HoodieLogFile.DELTA_EXTENSION).withFileId(location.getFileId())
-          .overBaseCommit(location.getInstantTime()).withFs(fs).build();
-
-        Map<HoodieLogBlock.HeaderMetadataType, String> header = new HashMap<>();
-        header.put(HoodieLogBlock.HeaderMetadataType.INSTANT_TIME, location.getInstantTime());
-        header.put(HoodieLogBlock.HeaderMetadataType.SCHEMA, schema.toString());
-        logWriter.appendBlock(new HoodieAvroDataBlock(value.stream().map(r -> {
-          try {
-            GenericRecord val = (GenericRecord) r.getData().getInsertValue(schema).get();
-            HoodieAvroUtils.addHoodieKeyToRecord(val, r.getRecordKey(), r.getPartitionPath(), "");
-            return (IndexedRecord) val;
-          } catch (IOException e) {
-            return null;
-          }
-        }).collect(Collectors.toList()), header));
-        logWriter.close();
-      } catch (Exception e) {
-        fail(e.toString());
-      }
-    });
-  }
-
-  public static FileStatus[] listAllBaseFilesInPath(FileSystem fs, String basePath) throws IOException {
-    return listAllBaseFilesInPath(fs, basePath, ".parquet");
-  }
-
-  public static FileStatus[] listAllBaseFilesInPath(FileSystem fs, String basePath, String datafileExtension)
-      throws IOException {
-    RemoteIterator<LocatedFileStatus> itr = fs.listFiles(new Path(basePath), true);
-    List<FileStatus> returns = new ArrayList<>();
-    while (itr.hasNext()) {
-      LocatedFileStatus status = itr.next();
-      if (status.getPath().getName().contains(datafileExtension)) {
-        returns.add(status);
-      }
-    }
-    return returns.toArray(new FileStatus[returns.size()]);
-  }
-
-  public static FileStatus[] listAllLogFilesInPath(FileSystem fs, String basePath, String logfileExtension)
-      throws IOException {
-    RemoteIterator<LocatedFileStatus> itr = fs.listFiles(new Path(basePath), true);
-    List<FileStatus> returns = new ArrayList<>();
-    while (itr.hasNext()) {
-      LocatedFileStatus status = itr.next();
-      if (status.getPath().getName().contains(logfileExtension)) {
-        returns.add(status);
-      }
-    }
-    return returns.toArray(new FileStatus[returns.size()]);
-  }
-
-  public static List<String> monotonicIncreasingCommitTimestamps(int numTimestamps, int startSecsDelta) {
-    Calendar cal = Calendar.getInstance();
-    cal.add(Calendar.SECOND, startSecsDelta);
-    List<String> commits = new ArrayList<>();
-    for (int i = 0; i < numTimestamps; i++) {
-      commits.add(HoodieActiveTimeline.COMMIT_FORMATTER.format(cal.getTime()));
-      cal.add(Calendar.SECOND, 1);
-    }
-    return commits;
-  }
-
-=======
->>>>>>> 319b7a58
   public static List<HoodieWriteStat> generateFakeHoodieWriteStat(int limit) {
     List<HoodieWriteStat> writeStatList = new ArrayList<>();
     for (int i = 0; i < limit; i++) {
