--- conflicted
+++ resolved
@@ -135,24 +135,8 @@
     return String.format("%s_%s_%s%s", fileId, writeToken, instantTime, fileExtension);
   }
 
-<<<<<<< HEAD
-  public static String makeMarkerFile(String instantTime, String writeToken, String fileId) {
-    return String.format("%s_%s_%s%s", fileId, writeToken, instantTime, HoodieTableMetaClient.MARKER_EXTN);
-  }
-
-  public static String translateMarkerToBaseFilePath(String basePath, String markerPath, String instantTs, String baseFileExtension) {
-    ValidationUtils.checkArgument(markerPath.endsWith(HoodieTableMetaClient.MARKER_EXTN));
-    String markerRootPath = Path.getPathWithoutSchemeAndAuthority(
-        new Path(String.format("%s/%s/%s", basePath, HoodieTableMetaClient.TEMPFOLDER_NAME, instantTs))).toString();
-    int begin = markerPath.indexOf(markerRootPath);
-    ValidationUtils.checkArgument(begin >= 0,
-        "Not in marker dir. Marker Path=" + markerPath + ", Expected Marker Root=" + markerRootPath);
-    String rPath = markerPath.substring(begin + markerRootPath.length() + 1);
-    return String.format("%s/%s%s", basePath, rPath.replace(HoodieTableMetaClient.MARKER_EXTN, ""), baseFileExtension);
-=======
   public static String makeBootstrapIndexFileName(String instantTime, String fileId, String ext) {
     return String.format("%s_%s_%s%s", fileId, "1-0-1", instantTime, ext);
->>>>>>> 319b7a58
   }
 
   public static String maskWithoutFileId(String instantTime, int taskPartitionId) {
@@ -222,22 +206,6 @@
     return partitions;
   }
 
-<<<<<<< HEAD
-  public static List<String> getAllBaseFilesForMarkers(FileSystem fs, String basePath, String instantTs,
-      String markerDir, String baseFileExtension) throws IOException {
-    List<String> baseFiles = new LinkedList<>();
-    processFiles(fs, markerDir, (status) -> {
-      String pathStr = status.getPath().toString();
-      if (pathStr.endsWith(HoodieTableMetaClient.MARKER_EXTN)) {
-        baseFiles.add(FSUtils.translateMarkerToBaseFilePath(basePath, pathStr, instantTs, baseFileExtension));
-      }
-      return true;
-    }, false);
-    return baseFiles;
-  }
-
-=======
->>>>>>> 319b7a58
   /**
    * Recursively processes all files in the base-path. If excludeMetaFolder is set, the meta-folder and all its subdirs
    * are skipped
